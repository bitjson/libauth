/* eslint-disable @typescript-eslint/no-magic-numbers, max-lines */
/**
 * See `bch-vmb-tests.ts` for details about modifying this file.
 */

import type { VmbTestDefinitionGroup } from '../lib';
import { binToHex, cashAssemblyToBin, range } from '../lib.js';

export const cashTokenTestDefinitionsBCH: VmbTestDefinitionGroup = [
  'CHIP-2022-02-CashTokens',
  [
    // mint only immutable tokens
    [
      '',
      '<1>',
      'mint immutable NFT (with genesis input, index 0, 5-byte commitment)',
      ['nonstandard', 'chip_cashtokens'],
      { sourceOutputs: [{ lockingBytecode: ['slot'], valueSatoshis: 10_000 }], transaction: { inputs: [{ outpointTransactionHash: '0000000000000000000000000000000000000000000000000000000000000002', unlockingBytecode: ['slot'] }], outputs: [{ token: { nft: { commitment: '010203ff00' } }, valueSatoshis: 1000 }] } },
    ],
    [
      '',
      '<1>',
      'mint immutable NFT (with genesis input, index 0, 5-byte commitment: P2SH20 dust, P2SH32 dust)',
      ['nonstandard', 'chip_cashtokens', 'chip_cashtokens_p2sh20_nonstandard', 'chip_cashtokens_p2sh32_nonstandard'],
      { sourceOutputs: [{ lockingBytecode: ['slot'], valueSatoshis: 10_000 }], transaction: { inputs: [{ outpointTransactionHash: '0000000000000000000000000000000000000000000000000000000000000002', unlockingBytecode: ['slot'] }], outputs: [{ token: { nft: { commitment: '010203ff00' } }, valueSatoshis: 659 }] } },
    ],
    [
      '',
      '<1>',
      'mint immutable NFT (with genesis input, index 0, 5-byte commitment: P2SH20 non-dust minimum, P2SH32 dust)',
      ['nonstandard', 'chip_cashtokens', 'chip_cashtokens_p2sh32_nonstandard'],
      { sourceOutputs: [{ lockingBytecode: ['slot'], valueSatoshis: 10_000 }], transaction: { inputs: [{ outpointTransactionHash: '0000000000000000000000000000000000000000000000000000000000000002', unlockingBytecode: ['slot'] }], outputs: [{ token: { nft: { commitment: '010203ff00' } }, valueSatoshis: 660 }] } },
    ],
    [
      '',
      '<1>',
      'mint immutable NFT (with genesis input, index 0, 5-byte commitment: P2SH32 dust maximum)',
      ['nonstandard', 'chip_cashtokens', 'chip_cashtokens_p2sh32_nonstandard'],
      { sourceOutputs: [{ lockingBytecode: ['slot'], valueSatoshis: 10_000 }], transaction: { inputs: [{ outpointTransactionHash: '0000000000000000000000000000000000000000000000000000000000000002', unlockingBytecode: ['slot'] }], outputs: [{ token: { nft: { commitment: '010203ff00' } }, valueSatoshis: 695 }] } },
    ],
    [
      '',
      '<1>',
      'mint immutable NFT (with genesis input, index 0, 6-byte commitment)',
      ['nonstandard', 'chip_cashtokens'],
      { sourceOutputs: [{ lockingBytecode: ['slot'], valueSatoshis: 10_000 }], transaction: { inputs: [{ outpointTransactionHash: '0000000000000000000000000000000000000000000000000000000000000002', unlockingBytecode: ['slot'] }], outputs: [{ token: { nft: { commitment: '01020304ff00' } }, valueSatoshis: 699 }] } },
    ],
    [
      '',
      '<1>',
      'mint immutable NFT (with genesis input, index 0, 6-byte commitment: P2SH20 dust, P2SH32 dust)',
      ['nonstandard', 'chip_cashtokens', 'chip_cashtokens_p2sh20_nonstandard', 'chip_cashtokens_p2sh32_nonstandard'],
      { sourceOutputs: [{ lockingBytecode: ['slot'], valueSatoshis: 10_000 }], transaction: { inputs: [{ outpointTransactionHash: '0000000000000000000000000000000000000000000000000000000000000002', unlockingBytecode: ['slot'] }], outputs: [{ token: { nft: { commitment: '01020304ff00' } }, valueSatoshis: 662 }] } },
    ],
    [
      '',
      '<1>',
      'mint immutable NFT (with genesis input, index 0, 6-byte commitment: P2SH20 non-dust minimum, P2SH32 dust)',
      ['nonstandard', 'chip_cashtokens', 'chip_cashtokens_p2sh32_nonstandard'],
      { sourceOutputs: [{ lockingBytecode: ['slot'], valueSatoshis: 10_000 }], transaction: { inputs: [{ outpointTransactionHash: '0000000000000000000000000000000000000000000000000000000000000002', unlockingBytecode: ['slot'] }], outputs: [{ token: { nft: { commitment: '01020304ff00' } }, valueSatoshis: 663 }] } },
    ],
    [
      '',
      '<1>',
      'mint immutable NFT (with genesis input, index 0, 6-byte commitment: P2SH32 dust maximum)',
      ['nonstandard', 'chip_cashtokens', 'chip_cashtokens_p2sh32_nonstandard'],
      { sourceOutputs: [{ lockingBytecode: ['slot'], valueSatoshis: 10_000 }], transaction: { inputs: [{ outpointTransactionHash: '0000000000000000000000000000000000000000000000000000000000000002', unlockingBytecode: ['slot'] }], outputs: [{ token: { nft: { commitment: '01020304ff00' } }, valueSatoshis: 698 }] } },
    ],
    ['', '<1>', 'mint immutable NFT without authorization (pre-activation token forgery)', ['nonstandard', 'chip_cashtokens_invalid'], { sourceOutputs: [{ lockingBytecode: ['slot'], valueSatoshis: 10_000 }], transaction: { inputs: [{ unlockingBytecode: ['slot'] }], outputs: [{ token: { nft: { commitment: '010203ff' } }, valueSatoshis: 1_000 }] } }],
    [
      '',
      '<1>',
      'mint immutable NFT (without genesis input)',
      ['nonstandard', 'chip_cashtokens_invalid'],
      { sourceOutputs: [{ lockingBytecode: ['slot'], valueSatoshis: 10_000 }], transaction: { inputs: [{ outpointIndex: 1, unlockingBytecode: ['slot'] }], outputs: [{ token: { category: '0000000000000000000000000000000000000000000000000000000000000001', nft: { commitment: '010203ff00' } }, valueSatoshis: 1_000 }] } },
    ],
    [
      '',
      '<1>',
      'mint immutable NFT (with genesis input, index 1)',
      ['nonstandard', 'chip_cashtokens'],
      {
        sourceOutputs: [
          { lockingBytecode: { script: 'lockEmptyP2sh20' }, valueSatoshis: 10_000 },
          { lockingBytecode: ['slot'], valueSatoshis: 10_000 },
        ],
        transaction: {
          inputs: [
            { outpointIndex: 1, unlockingBytecode: { script: 'unlockEmptyP2sh20' } },
            { outpointIndex: 0, outpointTransactionHash: '0000000000000000000000000000000000000000000000000000000000000003', unlockingBytecode: ['slot'] },
          ],
          outputs: [{ token: { category: '0000000000000000000000000000000000000000000000000000000000000003', nft: { commitment: '010203ff00' } }, valueSatoshis: 1_000 }],
        },
      },
    ],
    [
      '',
      '<1>',
      'mint immutable NFT (wrong genesis input)',
      ['nonstandard', 'chip_cashtokens_invalid'],
      {
        sourceOutputs: [{ lockingBytecode: { script: 'lockEmptyP2sh20' }, valueSatoshis: 10_000 }, { lockingBytecode: ['slot'] }],
        transaction: { inputs: [{ unlockingBytecode: { script: 'unlockEmptyP2sh20' } }, { outpointIndex: 1, outpointTransactionHash: '0000000000000000000000000000000000000000000000000000000000000003', unlockingBytecode: ['slot'] }], outputs: [{ token: { category: '0000000000000000000000000000000000000000000000000000000000000003', nft: { commitment: '010203ff00' } }, valueSatoshis: 1_000 }] },
      },
    ],
    [
      '',
      '<1>',
      'mint multiple immutable NFTs (2 pairs of duplicates)',
      ['nonstandard', 'chip_cashtokens'],
      {
        sourceOutputs: [{ lockingBytecode: ['slot'], valueSatoshis: 10_000 }],
        transaction: {
          inputs: [{ outpointTransactionHash: '0000000000000000000000000000000000000000000000000000000000000002', unlockingBytecode: ['slot'] }],
          outputs: [
            { token: { nft: { commitment: '010203ff00' } }, valueSatoshis: 1_000 },
            { token: { nft: { commitment: '010203ff00' } }, valueSatoshis: 1_000 },
            { token: { nft: { commitment: '' } }, valueSatoshis: 1_000 },
            { token: { nft: { commitment: '' } }, valueSatoshis: 1_000 },
          ],
        },
      },
    ],
    // mint only mutable tokens
    [
      '',
      '<1>',
      'mint mutable NFT (with genesis input, index 0)',
      ['nonstandard', 'chip_cashtokens'],
      { sourceOutputs: [{ lockingBytecode: ['slot'], valueSatoshis: 10_000 }], transaction: { inputs: [{ outpointTransactionHash: '0000000000000000000000000000000000000000000000000000000000000002', unlockingBytecode: ['slot'] }], outputs: [{ token: { nft: { capability: 'mutable', commitment: '010203ff00' } }, valueSatoshis: 1_000 }] } },
    ],
    ['', '<1>', 'mint mutable NFT without authorization (pre-activation token forgery)', ['nonstandard', 'chip_cashtokens_invalid'], { sourceOutputs: [{ lockingBytecode: ['slot'], valueSatoshis: 10_000 }], transaction: { inputs: [{ unlockingBytecode: ['slot'] }], outputs: [{ token: { nft: { capability: 'mutable', commitment: '010203ff' } }, valueSatoshis: 1_000 }] } }],
    [
      '',
      '<1>',
      'mint mutable NFT (without genesis input)',
      ['nonstandard', 'chip_cashtokens_invalid'],
      { sourceOutputs: [{ lockingBytecode: ['slot'], valueSatoshis: 10_000 }], transaction: { inputs: [{ outpointIndex: 1, unlockingBytecode: ['slot'] }], outputs: [{ token: { category: '0000000000000000000000000000000000000000000000000000000000000001', nft: { capability: 'mutable', commitment: '010203ff00' } }, valueSatoshis: 1_000 }] } },
    ],
    [
      '',
      '<1>',
      'mint mutable NFT (with genesis input, index 1)',
      ['nonstandard', 'chip_cashtokens'],
      {
        sourceOutputs: [
          { lockingBytecode: { script: 'lockEmptyP2sh20' }, valueSatoshis: 10_000 },
          { lockingBytecode: ['slot'], valueSatoshis: 10_000 },
        ],
        transaction: {
          inputs: [
            { outpointIndex: 1, unlockingBytecode: { script: 'unlockEmptyP2sh20' } },
            { outpointIndex: 0, outpointTransactionHash: '0000000000000000000000000000000000000000000000000000000000000003', unlockingBytecode: ['slot'] },
          ],
          outputs: [{ token: { category: '0000000000000000000000000000000000000000000000000000000000000003', nft: { capability: 'mutable', commitment: '010203ff00' } }, valueSatoshis: 1_000 }],
        },
      },
    ],
    [
      '',
      '<1>',
      'mint mutable NFT (wrong genesis input)',
      ['nonstandard', 'chip_cashtokens_invalid'],
      {
        sourceOutputs: [
          { lockingBytecode: { script: 'lockEmptyP2sh20' }, valueSatoshis: 10_000 },
          { lockingBytecode: ['slot'], valueSatoshis: 10_000 },
        ],
        transaction: {
          inputs: [{ unlockingBytecode: { script: 'unlockEmptyP2sh20' } }, { outpointIndex: 1, outpointTransactionHash: '0000000000000000000000000000000000000000000000000000000000000003', unlockingBytecode: ['slot'] }],
          outputs: [{ token: { category: '0000000000000000000000000000000000000000000000000000000000000003', nft: { capability: 'mutable', commitment: '010203ff00' } }, valueSatoshis: 1_000 }],
        },
      },
    ],
    [
      '',
      '<1>',
      'mint multiple mutable NFTs (2 pairs of duplicates)',
      ['nonstandard', 'chip_cashtokens'],
      {
        sourceOutputs: [{ lockingBytecode: ['slot'], valueSatoshis: 10_000 }],
        transaction: {
          inputs: [{ outpointTransactionHash: '0000000000000000000000000000000000000000000000000000000000000002', unlockingBytecode: ['slot'] }],
          outputs: [
            { token: { nft: { capability: 'mutable', commitment: '010203ff00' } }, valueSatoshis: 1_000 },
            { token: { nft: { capability: 'mutable', commitment: '010203ff00' } }, valueSatoshis: 1_000 },
            { token: { nft: { capability: 'mutable', commitment: '' } }, valueSatoshis: 1_000 },
            { token: { nft: { capability: 'mutable', commitment: '' } }, valueSatoshis: 1_000 },
          ],
        },
      },
    ],
    // mint only minting tokens
    [
      '',
      '<1>',
      'mint minting NFT (with genesis input, index 0)',
      ['nonstandard', 'chip_cashtokens'],
      { sourceOutputs: [{ lockingBytecode: ['slot'], valueSatoshis: 10_000 }], transaction: { inputs: [{ outpointTransactionHash: '0000000000000000000000000000000000000000000000000000000000000002', unlockingBytecode: ['slot'] }], outputs: [{ token: { nft: { capability: 'minting', commitment: '010203ff00' } }, valueSatoshis: 1_000 }] } },
    ],
    ['', '<1>', 'mint minting NFT without authorization (pre-activation token forgery)', ['nonstandard', 'chip_cashtokens_invalid'], { sourceOutputs: [{ lockingBytecode: ['slot'], valueSatoshis: 10_000 }], transaction: { inputs: [{ unlockingBytecode: ['slot'] }], outputs: [{ token: { nft: { capability: 'minting', commitment: '010203ff' } }, valueSatoshis: 1_000 }] } }],
    [
      '',
      '<1>',
      'mint minting NFT (without genesis input)',
      ['nonstandard', 'chip_cashtokens_invalid'],
      { sourceOutputs: [{ lockingBytecode: ['slot'], valueSatoshis: 10_000 }], transaction: { inputs: [{ outpointIndex: 1, unlockingBytecode: ['slot'] }], outputs: [{ token: { category: '0000000000000000000000000000000000000000000000000000000000000001', nft: { capability: 'minting', commitment: '010203ff00' } }, valueSatoshis: 1_000 }] } },
    ],
    [
      '',
      '<1>',
      'mint minting NFT (with genesis input, index 1)',
      ['nonstandard', 'chip_cashtokens'],
      {
        sourceOutputs: [
          { lockingBytecode: { script: 'lockEmptyP2sh20' }, valueSatoshis: 10_000 },
          { lockingBytecode: ['slot'], valueSatoshis: 10_000 },
        ],
        transaction: {
          inputs: [
            { outpointIndex: 1, unlockingBytecode: { script: 'unlockEmptyP2sh20' } },
            { outpointIndex: 0, outpointTransactionHash: '0000000000000000000000000000000000000000000000000000000000000003', unlockingBytecode: ['slot'] },
          ],
          outputs: [{ token: { category: '0000000000000000000000000000000000000000000000000000000000000003', nft: { capability: 'minting', commitment: '010203ff00' } }, valueSatoshis: 1_000 }],
        },
      },
    ],
    [
      '',
      '<1>',
      'mint minting NFT (wrong genesis input)',
      ['nonstandard', 'chip_cashtokens_invalid'],
      {
        sourceOutputs: [
          { lockingBytecode: { script: 'lockEmptyP2sh20' }, valueSatoshis: 10_000 },
          { lockingBytecode: ['slot'], valueSatoshis: 10_000 },
        ],
        transaction: {
          inputs: [{ unlockingBytecode: { script: 'unlockEmptyP2sh20' } }, { outpointIndex: 1, outpointTransactionHash: '0000000000000000000000000000000000000000000000000000000000000003', unlockingBytecode: ['slot'] }],
          outputs: [{ token: { category: '0000000000000000000000000000000000000000000000000000000000000003', nft: { capability: 'minting', commitment: '010203ff00' } }, valueSatoshis: 1_000 }],
        },
      },
    ],
    [
      '',
      '<1>',
      'mint multiple minting NFTs (2 pairs of duplicates)',
      ['nonstandard', 'chip_cashtokens'],
      {
        sourceOutputs: [{ lockingBytecode: ['slot'], valueSatoshis: 10_000 }],
        transaction: {
          inputs: [{ outpointTransactionHash: '0000000000000000000000000000000000000000000000000000000000000002', unlockingBytecode: ['slot'] }],
          outputs: [
            { token: { nft: { capability: 'minting', commitment: '010203ff00' } }, valueSatoshis: 1_000 },
            { token: { nft: { capability: 'minting', commitment: '010203ff00' } }, valueSatoshis: 1_000 },
            { token: { nft: { capability: 'minting', commitment: '' } }, valueSatoshis: 1_000 },
            { token: { nft: { capability: 'minting', commitment: '' } }, valueSatoshis: 1_000 },
          ],
        },
      },
    ],
    // mint only fungible tokens
    [
      '',
      '<1>',
      'mint fungible tokens (with genesis input, index 0)',
      ['nonstandard', 'chip_cashtokens'],
      { sourceOutputs: [{ lockingBytecode: ['slot'], valueSatoshis: 10_000 }], transaction: { inputs: [{ outpointTransactionHash: '0000000000000000000000000000000000000000000000000000000000000002', unlockingBytecode: ['slot'] }], outputs: [{ token: { amount: '9223372036854775806' }, valueSatoshis: 1000 }] } },
    ],
    [
      '',
      '<1>',
      'mint fungible tokens (with genesis input, index 0, P2SH20 dust, P2SH32 dust)',
      ['nonstandard', 'chip_cashtokens', 'chip_cashtokens_p2sh20_nonstandard', 'chip_cashtokens_p2sh32_nonstandard'],
      { sourceOutputs: [{ lockingBytecode: ['slot'], valueSatoshis: 10_000 }], transaction: { inputs: [{ outpointTransactionHash: '0000000000000000000000000000000000000000000000000000000000000002', unlockingBytecode: ['slot'] }], outputs: [{ token: { amount: '9223372036854775806' }, valueSatoshis: 668 }] } },
    ],
    [
      '',
      '<1>',
      'mint fungible tokens (with genesis input, index 0, P2SH20 non-dust minimum, P2SH32 dust)',
      ['nonstandard', 'chip_cashtokens', 'chip_cashtokens_p2sh32_nonstandard'],
      { sourceOutputs: [{ lockingBytecode: ['slot'], valueSatoshis: 10_000 }], transaction: { inputs: [{ outpointTransactionHash: '0000000000000000000000000000000000000000000000000000000000000002', unlockingBytecode: ['slot'] }], outputs: [{ token: { amount: '9223372036854775806' }, valueSatoshis: 669 }] } },
    ],
    [
      '',
      '<1>',
      'mint fungible tokens (with genesis input, index 0, P2SH32 dust maximum)',
      ['nonstandard', 'chip_cashtokens', 'chip_cashtokens_p2sh32_nonstandard'],
      { sourceOutputs: [{ lockingBytecode: ['slot'], valueSatoshis: 10_000 }], transaction: { inputs: [{ outpointTransactionHash: '0000000000000000000000000000000000000000000000000000000000000002', unlockingBytecode: ['slot'] }], outputs: [{ token: { amount: '9223372036854775806' }, valueSatoshis: 704 }] } },
    ],
    [
      '',
      '<1>',
      'mint fungible tokens (with genesis input, index 0, P2SH32 non-dust minimum)',
      ['nonstandard', 'chip_cashtokens'],
      { sourceOutputs: [{ lockingBytecode: ['slot'], valueSatoshis: 10_000 }], transaction: { inputs: [{ outpointTransactionHash: '0000000000000000000000000000000000000000000000000000000000000002', unlockingBytecode: ['slot'] }], outputs: [{ token: { amount: '9223372036854775806' }, valueSatoshis: 705 }] } },
    ],
    ['', '<1>', 'mint fungible tokens without authorization (pre-activation token forgery)', ['nonstandard', 'chip_cashtokens_invalid'], { sourceOutputs: [{ lockingBytecode: ['slot'], valueSatoshis: 10_000 }], transaction: { inputs: [{ unlockingBytecode: ['slot'] }], outputs: [{ token: { amount: '9223372036854775807' }, valueSatoshis: 1_000 }] } }],
    [
      '',
      '<1>',
      'mint fungible tokens (without genesis input)',
      ['nonstandard', 'chip_cashtokens_invalid'],
      { sourceOutputs: [{ lockingBytecode: ['slot'], valueSatoshis: 10_000 }], transaction: { inputs: [{ outpointIndex: 1, unlockingBytecode: ['slot'] }], outputs: [{ token: { amount: '9223372036854775807', category: '0000000000000000000000000000000000000000000000000000000000000001' }, valueSatoshis: 1_000 }] } },
    ],
    [
      '',
      '<1>',
      'mint fungible tokens (with genesis input, index 1)',
      ['nonstandard', 'chip_cashtokens'],
      {
        sourceOutputs: [
          { lockingBytecode: { script: 'lockEmptyP2sh20' }, valueSatoshis: 10_000 },
          { lockingBytecode: ['slot'], valueSatoshis: 10_000 },
        ],
        transaction: {
          inputs: [
            { outpointIndex: 1, unlockingBytecode: { script: 'unlockEmptyP2sh20' } },
            { outpointIndex: 0, outpointTransactionHash: '0000000000000000000000000000000000000000000000000000000000000003', unlockingBytecode: ['slot'] },
          ],
          outputs: [{ token: { amount: 1000, category: '0000000000000000000000000000000000000000000000000000000000000003' }, valueSatoshis: 1_000 }],
        },
      },
    ],
    [
      '',
      '<1>',
      'mint fungible tokens (wrong genesis input)',
      ['nonstandard', 'chip_cashtokens_invalid'],
      {
        sourceOutputs: [
          { lockingBytecode: { script: 'lockEmptyP2sh20' }, valueSatoshis: 10_000 },
          { lockingBytecode: ['slot'], valueSatoshis: 10_000 },
        ],
        transaction: { inputs: [{ unlockingBytecode: { script: 'unlockEmptyP2sh20' } }, { outpointIndex: 1, outpointTransactionHash: '0000000000000000000000000000000000000000000000000000000000000003', unlockingBytecode: ['slot'] }], outputs: [{ token: { amount: 1000, category: '0000000000000000000000000000000000000000000000000000000000000003' }, valueSatoshis: 1_000 }] },
      },
    ],
    [
      '',
      '<1>',
      'mint fungible tokens to multiple outputs',
      ['nonstandard', 'chip_cashtokens'],
      {
        sourceOutputs: [{ lockingBytecode: ['slot'], valueSatoshis: 10_000 }],
        transaction: {
          inputs: [{ outpointTransactionHash: '0000000000000000000000000000000000000000000000000000000000000002', unlockingBytecode: ['slot'] }],
          outputs: [
            { token: { amount: 1000 }, valueSatoshis: 1_000 },
            { token: { amount: 1000 }, valueSatoshis: 1_000 },
            { token: { amount: 1000 }, valueSatoshis: 2_000 },
            { token: { amount: 1000 }, valueSatoshis: 3_000 },
          ],
        },
      },
    ],
    [
      '',
      '<1>',
      'mint fungible token supply of 1',
      ['nonstandard', 'chip_cashtokens'],
      {
        sourceOutputs: [
          { lockingBytecode: ['slot'], valueSatoshis: 10_000 },
          { lockingBytecode: { script: 'lockEmptyP2sh20' }, valueSatoshis: 10_000 },
        ],
        transaction: { inputs: [{ unlockingBytecode: ['slot'] }, { unlockingBytecode: { script: 'unlockEmptyP2sh20' } }], outputs: [{ lockingBytecode: 'ef010000000000000000000000000000000000000000000000000000000000000010016a', valueSatoshis: 1_000 }] },
      },
    ],
    [
      '',
      '<1>',
      'attempt to mint fungible token supply of 0',
      ['nonstandard', 'chip_cashtokens_invalid'],
      {
        sourceOutputs: [
          { lockingBytecode: ['slot'], valueSatoshis: 10_000 },
          { lockingBytecode: { script: 'lockEmptyP2sh20' }, valueSatoshis: 10_000 },
        ],
        transaction: { inputs: [{ unlockingBytecode: ['slot'] }, { unlockingBytecode: { script: 'unlockEmptyP2sh20' } }], outputs: [{ lockingBytecode: 'ef010000000000000000000000000000000000000000000000000000000000000010006a', valueSatoshis: 1_000 }] },
      },
    ],
    [
      '',
      '<1>',
      'mint fungible token supply of 253',
      ['nonstandard', 'chip_cashtokens'],
      {
        sourceOutputs: [
          { lockingBytecode: ['slot'], valueSatoshis: 10_000 },
          { lockingBytecode: { script: 'lockEmptyP2sh20' }, valueSatoshis: 10_000 },
        ],
        transaction: { inputs: [{ outpointTransactionHash: '0000000000000000000000000000000000000000000000000000000000000002', unlockingBytecode: ['slot'] }, { unlockingBytecode: { script: 'unlockEmptyP2sh20' } }], outputs: [{ token: { amount: 253 }, valueSatoshis: 1_000 }] },
      },
    ],
    [
      '',
      '<1>',
      'mint fungible token supply of 65535',
      ['nonstandard', 'chip_cashtokens'],
      {
        sourceOutputs: [
          { lockingBytecode: ['slot'], valueSatoshis: 10_000 },
          { lockingBytecode: { script: 'lockEmptyP2sh20' }, valueSatoshis: 10_000 },
        ],
        transaction: { inputs: [{ outpointTransactionHash: '0000000000000000000000000000000000000000000000000000000000000002', unlockingBytecode: ['slot'] }, { unlockingBytecode: { script: 'unlockEmptyP2sh20' } }], outputs: [{ token: { amount: 65535 }, valueSatoshis: 1_000 }] },
      },
    ],
    [
      '',
      '<1>',
      'mint fungible token supply of 4294967295',
      ['nonstandard', 'chip_cashtokens'],
      {
        sourceOutputs: [{ lockingBytecode: ['slot'], valueSatoshis: 10_000 }],
        transaction: { inputs: [{ outpointTransactionHash: '0000000000000000000000000000000000000000000000000000000000000002', unlockingBytecode: ['slot'] }], outputs: [{ token: { amount: 4294967295 }, valueSatoshis: 1_000 }] },
      },
    ],
    [
      '',
      '<1>',
      'mint maximum fungible token supply (9223372036854775807)',
      ['nonstandard', 'chip_cashtokens'],
      {
        sourceOutputs: [{ lockingBytecode: ['slot'], valueSatoshis: 10_000 }],
        transaction: { inputs: [{ outpointTransactionHash: '0000000000000000000000000000000000000000000000000000000000000002', unlockingBytecode: ['slot'] }], outputs: [{ token: { amount: '9223372036854775807' }, valueSatoshis: 1_000 }] },
      },
    ],
    [
      '',
      '<1>',
      'mint excessive fungible token supply (9223372036854775808)',
      ['nonstandard', 'chip_cashtokens_invalid'],
      {
        sourceOutputs: [{ lockingBytecode: ['slot'], valueSatoshis: 10_000 }],
        transaction: { inputs: [{ outpointTransactionHash: '0000000000000000000000000000000000000000000000000000000000000002', unlockingBytecode: ['slot'] }], outputs: [{ token: { amount: '9223372036854775808' }, valueSatoshis: 1_000 }] },
      },
    ],
    [
      '',
      '<1>',
      'mint maximum fungible token supply (4611686018427387903 + 4611686018427387904)',
      ['nonstandard', 'chip_cashtokens'],
      {
        sourceOutputs: [{ lockingBytecode: ['slot'], valueSatoshis: 10_000 }],
        transaction: {
          inputs: [{ outpointTransactionHash: '0000000000000000000000000000000000000000000000000000000000000002', unlockingBytecode: ['slot'] }],
          outputs: [
            { token: { amount: '4611686018427387903' }, valueSatoshis: 1_000 },
            { token: { amount: '4611686018427387904' }, valueSatoshis: 1_000 },
          ],
        },
      },
    ],
    [
      '',
      '<1>',
      'mint excessive fungible token supply (4611686018427387904 + 4611686018427387904)',
      ['nonstandard', 'chip_cashtokens_invalid'],
      {
        sourceOutputs: [{ lockingBytecode: ['slot'], valueSatoshis: 10_000 }],
        transaction: {
          inputs: [{ outpointTransactionHash: '0000000000000000000000000000000000000000000000000000000000000002', unlockingBytecode: ['slot'] }],
          outputs: [
            { token: { amount: '4611686018427387904' }, valueSatoshis: 1_000 },
            { token: { amount: '4611686018427387904' }, valueSatoshis: 1_000 },
          ],
        },
      },
    ],
    // mint fungible tokens and immutable tokens
    [
      '',
      '<1>',
      'mint fungible tokens and immutable NFTs (with genesis input, index 0)',
      ['nonstandard', 'chip_cashtokens'],
      { sourceOutputs: [{ lockingBytecode: ['slot'], valueSatoshis: 10_000 }], transaction: { inputs: [{ outpointTransactionHash: '0000000000000000000000000000000000000000000000000000000000000002', unlockingBytecode: ['slot'] }], outputs: [{ token: { amount: 1_000, nft: { commitment: '010203ff00' } }, valueSatoshis: 1_000 }] } },
    ],
    [
      '',
      '<1>',
      'mint fungible tokens and immutable NFTs (with genesis input, index 0, P2SH20 dust, P2SH32 dust)',
      ['nonstandard', 'chip_cashtokens', 'chip_cashtokens_p2sh20_nonstandard', 'chip_cashtokens_p2sh32_nonstandard'],
      { sourceOutputs: [{ lockingBytecode: ['slot'], valueSatoshis: 10_000 }], transaction: { inputs: [{ outpointTransactionHash: '0000000000000000000000000000000000000000000000000000000000000002', unlockingBytecode: ['slot'] }], outputs: [{ token: { amount: 1_000, nft: { commitment: '010203ff00' } }, valueSatoshis: 668 }] } },
    ],
    [
      '',
      '<1>',
      'mint fungible tokens and immutable NFTs (with genesis input, index 0, P2SH32 dust maximum)',
      ['nonstandard', 'chip_cashtokens', 'chip_cashtokens_p2sh32_nonstandard'],
      { sourceOutputs: [{ lockingBytecode: ['slot'], valueSatoshis: 10_000 }], transaction: { inputs: [{ outpointTransactionHash: '0000000000000000000000000000000000000000000000000000000000000002', unlockingBytecode: ['slot'] }], outputs: [{ token: { amount: 1_000, nft: { commitment: '010203ff00' } }, valueSatoshis: 704 }] } },
    ],
    [
      '',
      '<1>',
      'mint fungible tokens and immutable NFTs (with genesis input, index 0, P2SH32 non-dust minimum)',
      ['nonstandard', 'chip_cashtokens'],
      { sourceOutputs: [{ lockingBytecode: ['slot'], valueSatoshis: 10_000 }], transaction: { inputs: [{ outpointTransactionHash: '0000000000000000000000000000000000000000000000000000000000000002', unlockingBytecode: ['slot'] }], outputs: [{ token: { amount: 1_000, nft: { commitment: '010203ff00' } }, valueSatoshis: 705 }] } },
    ],
    ['', '<1>', 'mint fungible tokens and immutable NFT without authorization (pre-activation token forgery)', ['nonstandard', 'chip_cashtokens_invalid'], { sourceOutputs: [{ lockingBytecode: ['slot'], valueSatoshis: 10_000 }], transaction: { inputs: [{ unlockingBytecode: ['slot'] }], outputs: [{ token: { amount: 1_000, nft: { commitment: '010203ff' } }, valueSatoshis: 1_000 }] } }],
    [
      '',
      '<1>',
      'mint fungible tokens and immutable NFT (without genesis input)',
      ['nonstandard', 'chip_cashtokens_invalid'],
      { sourceOutputs: [{ lockingBytecode: ['slot'], valueSatoshis: 10_000 }], transaction: { inputs: [{ outpointIndex: 1, unlockingBytecode: ['slot'] }], outputs: [{ token: { amount: 1_000, category: '0000000000000000000000000000000000000000000000000000000000000001', nft: { commitment: '010203ff00' } }, valueSatoshis: 1_000 }] } },
    ],
    [
      '',
      '<1>',
      'mint fungible tokens and immutable NFT (with genesis input, index 1)',
      ['nonstandard', 'chip_cashtokens'],
      {
        sourceOutputs: [
          { lockingBytecode: { script: 'lockEmptyP2sh20' }, valueSatoshis: 10_000 },
          { lockingBytecode: ['slot'], valueSatoshis: 10_000 },
        ],
        transaction: {
          inputs: [
            { outpointIndex: 1, unlockingBytecode: { script: 'unlockEmptyP2sh20' } },
            { outpointIndex: 0, outpointTransactionHash: '0000000000000000000000000000000000000000000000000000000000000003', unlockingBytecode: ['slot'] },
          ],
          outputs: [{ token: { amount: 1_000, category: '0000000000000000000000000000000000000000000000000000000000000003', nft: { commitment: '010203ff00' } }, valueSatoshis: 1_000 }],
        },
      },
    ],
    [
      '',
      '<1>',
      'mint fungible tokens and immutable NFT (wrong genesis input)',
      ['nonstandard', 'chip_cashtokens_invalid'],
      {
        sourceOutputs: [{ lockingBytecode: { script: 'lockEmptyP2sh20' }, valueSatoshis: 10_000 }, { lockingBytecode: ['slot'] }],
        transaction: {
          inputs: [{ unlockingBytecode: { script: 'unlockEmptyP2sh20' } }, { outpointIndex: 1, outpointTransactionHash: '0000000000000000000000000000000000000000000000000000000000000003', unlockingBytecode: ['slot'] }],
          outputs: [{ token: { amount: 1_000, category: '0000000000000000000000000000000000000000000000000000000000000003', nft: { commitment: '010203ff00' } }, valueSatoshis: 1_000 }],
        },
      },
    ],
    [
      '',
      '<1>',
      'mint fungible tokens and multiple immutable NFTs (2 pairs of duplicates)',
      ['nonstandard', 'chip_cashtokens'],
      {
        sourceOutputs: [{ lockingBytecode: ['slot'], valueSatoshis: 10_000 }],
        transaction: {
          inputs: [{ outpointTransactionHash: '0000000000000000000000000000000000000000000000000000000000000002', unlockingBytecode: ['slot'] }],
          outputs: [
            { token: { amount: 1, nft: { commitment: '010203ff00' } }, valueSatoshis: 1_000 },
            { token: { amount: 253, nft: { commitment: '010203ff00' } }, valueSatoshis: 1_000 },
            { token: { amount: 65536, nft: { commitment: '' } }, valueSatoshis: 1_000 },
            { token: { amount: 4294967296, nft: { commitment: '' } }, valueSatoshis: 1_000 },
          ],
        },
      },
    ],
    // mint fungible tokens and mutable tokens
    [
      '',
      '<1>',
      'mint fungible tokens and mutable NFT (with genesis input, index 0)',
      ['nonstandard', 'chip_cashtokens'],
      { sourceOutputs: [{ lockingBytecode: ['slot'], valueSatoshis: 10_000 }], transaction: { inputs: [{ outpointTransactionHash: '0000000000000000000000000000000000000000000000000000000000000002', unlockingBytecode: ['slot'] }], outputs: [{ token: { amount: 1_000, nft: { capability: 'mutable', commitment: '010203ff00' } }, valueSatoshis: 1_000 }] } },
    ],
    [
      '',
      '<1>',
      'mint fungible tokens and mutable NFT without authorization (pre-activation token forgery)',
      ['nonstandard', 'chip_cashtokens_invalid'],
      { sourceOutputs: [{ lockingBytecode: ['slot'], valueSatoshis: 10_000 }], transaction: { inputs: [{ unlockingBytecode: ['slot'] }], outputs: [{ token: { amount: 1_000, nft: { capability: 'mutable', commitment: '010203ff' } }, valueSatoshis: 1_000 }] } },
    ],
    [
      '',
      '<1>',
      'mint fungible tokens and mutable NFT (without genesis input)',
      ['nonstandard', 'chip_cashtokens_invalid'],
      { sourceOutputs: [{ lockingBytecode: ['slot'], valueSatoshis: 10_000 }], transaction: { inputs: [{ outpointIndex: 1, unlockingBytecode: ['slot'] }], outputs: [{ token: { amount: 1_000, category: '0000000000000000000000000000000000000000000000000000000000000001', nft: { capability: 'mutable', commitment: '010203ff00' } }, valueSatoshis: 1_000 }] } },
    ],
    [
      '',
      '<1>',
      'mint fungible tokens and mutable NFT (with genesis input, index 1)',
      ['nonstandard', 'chip_cashtokens'],
      {
        sourceOutputs: [
          { lockingBytecode: { script: 'lockEmptyP2sh20' }, valueSatoshis: 10_000 },
          { lockingBytecode: ['slot'], valueSatoshis: 10_000 },
        ],
        transaction: {
          inputs: [
            { outpointIndex: 1, unlockingBytecode: { script: 'unlockEmptyP2sh20' } },
            { outpointIndex: 0, outpointTransactionHash: '0000000000000000000000000000000000000000000000000000000000000003', unlockingBytecode: ['slot'] },
          ],
          outputs: [{ token: { amount: 1_000, category: '0000000000000000000000000000000000000000000000000000000000000003', nft: { capability: 'mutable', commitment: '010203ff00' } }, valueSatoshis: 1_000 }],
        },
      },
    ],
    [
      '',
      '<1>',
      'mint fungible tokens and mutable NFT (wrong genesis input)',
      ['nonstandard', 'chip_cashtokens_invalid'],
      {
        sourceOutputs: [
          { lockingBytecode: { script: 'lockEmptyP2sh20' }, valueSatoshis: 10_000 },
          { lockingBytecode: ['slot'], valueSatoshis: 10_000 },
        ],
        transaction: {
          inputs: [{ unlockingBytecode: { script: 'unlockEmptyP2sh20' } }, { outpointIndex: 1, outpointTransactionHash: '0000000000000000000000000000000000000000000000000000000000000003', unlockingBytecode: ['slot'] }],
          outputs: [{ token: { amount: 1_000, category: '0000000000000000000000000000000000000000000000000000000000000003', nft: { capability: 'mutable', commitment: '010203ff00' } }, valueSatoshis: 1_000 }],
        },
      },
    ],
    [
      '',
      '<1>',
      'mint fungible tokens and multiple mutable NFTs (2 pairs of duplicates)',
      ['nonstandard', 'chip_cashtokens'],
      {
        sourceOutputs: [{ lockingBytecode: ['slot'], valueSatoshis: 10_000 }],
        transaction: {
          inputs: [{ outpointTransactionHash: '0000000000000000000000000000000000000000000000000000000000000002', unlockingBytecode: ['slot'] }],
          outputs: [
            { token: { amount: 1, nft: { capability: 'mutable', commitment: '010203ff00' } }, valueSatoshis: 1_000 },
            { token: { amount: 253, nft: { capability: 'mutable', commitment: '010203ff00' } }, valueSatoshis: 1_000 },
            { token: { amount: 65536, nft: { capability: 'mutable', commitment: '' } }, valueSatoshis: 1_000 },
            { token: { amount: 4294967296, nft: { capability: 'mutable', commitment: '' } }, valueSatoshis: 1_000 },
          ],
        },
      },
    ],
    // mint fungible tokens and minting tokens
    [
      '',
      '<1>',
      'mint fungible tokens and minting NFT (with genesis input, index 0)',
      ['nonstandard', 'chip_cashtokens'],
      { sourceOutputs: [{ lockingBytecode: ['slot'], valueSatoshis: 10_000 }], transaction: { inputs: [{ outpointTransactionHash: '0000000000000000000000000000000000000000000000000000000000000002', unlockingBytecode: ['slot'] }], outputs: [{ token: { amount: 1_000, nft: { capability: 'minting', commitment: '010203ff00' } }, valueSatoshis: 1_000 }] } },
    ],
    [
      '',
      '<1>',
      'mint fungible tokens and minting NFT without authorization (pre-activation token forgery)',
      ['nonstandard', 'chip_cashtokens_invalid'],
      { sourceOutputs: [{ lockingBytecode: ['slot'], valueSatoshis: 10_000 }], transaction: { inputs: [{ unlockingBytecode: ['slot'] }], outputs: [{ token: { amount: 1_000, nft: { capability: 'minting', commitment: '010203ff' } }, valueSatoshis: 1_000 }] } },
    ],
    [
      '',
      '<1>',
      'mint fungible tokens and minting NFT (without genesis input)',
      ['nonstandard', 'chip_cashtokens_invalid'],
      { sourceOutputs: [{ lockingBytecode: ['slot'], valueSatoshis: 10_000 }], transaction: { inputs: [{ outpointIndex: 1, unlockingBytecode: ['slot'] }], outputs: [{ token: { amount: 1_000, category: '0000000000000000000000000000000000000000000000000000000000000001', nft: { capability: 'minting', commitment: '010203ff00' } }, valueSatoshis: 1_000 }] } },
    ],
    [
      '',
      '<1>',
      'mint fungible tokens and minting NFT (with genesis input, index 1)',
      ['nonstandard', 'chip_cashtokens'],
      {
        sourceOutputs: [
          { lockingBytecode: { script: 'lockEmptyP2sh20' }, valueSatoshis: 10_000 },
          { lockingBytecode: ['slot'], valueSatoshis: 10_000 },
        ],
        transaction: {
          inputs: [
            { outpointIndex: 1, unlockingBytecode: { script: 'unlockEmptyP2sh20' } },
            { outpointIndex: 0, outpointTransactionHash: '0000000000000000000000000000000000000000000000000000000000000003', unlockingBytecode: ['slot'] },
          ],
          outputs: [{ token: { amount: 1_000, category: '0000000000000000000000000000000000000000000000000000000000000003', nft: { capability: 'minting', commitment: '010203ff00' } }, valueSatoshis: 1_000 }],
        },
      },
    ],
    [
      '',
      '<1>',
      'mint fungible tokens and minting NFT (wrong genesis input)',
      ['nonstandard', 'chip_cashtokens_invalid'],
      {
        sourceOutputs: [
          { lockingBytecode: { script: 'lockEmptyP2sh20' }, valueSatoshis: 10_000 },
          { lockingBytecode: ['slot'], valueSatoshis: 10_000 },
        ],
        transaction: {
          inputs: [{ unlockingBytecode: { script: 'unlockEmptyP2sh20' } }, { outpointIndex: 1, outpointTransactionHash: '0000000000000000000000000000000000000000000000000000000000000003', unlockingBytecode: ['slot'] }],
          outputs: [{ token: { amount: 1_000, category: '0000000000000000000000000000000000000000000000000000000000000003', nft: { capability: 'minting', commitment: '010203ff00' } }, valueSatoshis: 1_000 }],
        },
      },
    ],
    [
      '',
      '<1>',
      'mint fungible tokens and multiple minting NFTs (2 pairs of duplicates)',
      ['nonstandard', 'chip_cashtokens'],
      {
        sourceOutputs: [{ lockingBytecode: ['slot'], valueSatoshis: 10_000 }],
        transaction: {
          inputs: [{ outpointTransactionHash: '0000000000000000000000000000000000000000000000000000000000000002', unlockingBytecode: ['slot'] }],
          outputs: [
            { token: { amount: 1, nft: { capability: 'minting', commitment: '010203ff00' } }, valueSatoshis: 1_000 },
            { token: { amount: 253, nft: { capability: 'minting', commitment: '010203ff00' } }, valueSatoshis: 1_000 },
            { token: { amount: 65536, nft: { capability: 'minting', commitment: '' } }, valueSatoshis: 1_000 },
            { token: { amount: 4294967296, nft: { capability: 'minting', commitment: '' } }, valueSatoshis: 1_000 },
          ],
        },
      },
    ],
    [
      '',
      '<1>',
      'mint fungible tokens with mutable and immutable NFTs',
      ['nonstandard', 'chip_cashtokens'],
      {
        sourceOutputs: [{ lockingBytecode: ['slot'], valueSatoshis: 10_000 }],
        transaction: {
          inputs: [{ outpointTransactionHash: '0000000000000000000000000000000000000000000000000000000000000002', unlockingBytecode: ['slot'] }],
          outputs: [
            { token: { amount: 1, nft: { capability: 'mutable', commitment: '010203ff00' } }, valueSatoshis: 1_000 },
            { token: { amount: 253, nft: { capability: 'mutable', commitment: '010203ff00' } }, valueSatoshis: 1_000 },
            { token: { amount: 65536, nft: { capability: 'none', commitment: '' } }, valueSatoshis: 1_000 },
            { token: { amount: 4294967296, nft: { capability: 'none', commitment: '' } }, valueSatoshis: 1_000 },
          ],
        },
      },
    ],
    [
      '',
      '<1>',
      'mint all token types',
      ['nonstandard', 'chip_cashtokens'],
      {
        sourceOutputs: [{ lockingBytecode: ['slot'], valueSatoshis: 10_000 }],
        transaction: {
          inputs: [{ outpointTransactionHash: '0000000000000000000000000000000000000000000000000000000000000002', unlockingBytecode: ['slot'] }],
          outputs: [
            { token: { amount: 1, nft: { capability: 'minting', commitment: '010203ff00' } }, valueSatoshis: 1_000 },
            { token: { amount: 253, nft: { capability: 'mutable', commitment: '010203ff00' } }, valueSatoshis: 1_000 },
            { token: { amount: 65536, nft: { capability: 'none', commitment: '' } }, valueSatoshis: 1_000 },
            { token: { amount: 4294967296, nft: { capability: 'none', commitment: '' } }, valueSatoshis: 1_000 },
            { valueSatoshis: 1_000 },
          ],
        },
      },
    ],
    [
      '',
      '<1>',
      'mint all token types (output 0 P2SH32 non-dust minimum)',
      ['nonstandard', 'chip_cashtokens'],
      {
        sourceOutputs: [{ lockingBytecode: ['slot'], valueSatoshis: 10_000 }],
        transaction: {
          inputs: [{ outpointTransactionHash: '0000000000000000000000000000000000000000000000000000000000000002', unlockingBytecode: ['slot'] }],
          outputs: [
            { token: { amount: 1, nft: { capability: 'minting', commitment: '010203ff00' } }, valueSatoshis: 699 },
            { token: { amount: 253, nft: { capability: 'mutable', commitment: '010203ff00' } }, valueSatoshis: 1_000 },
            { token: { amount: 65536, nft: { capability: 'none', commitment: '' } }, valueSatoshis: 1_000 },
            { token: { amount: 4294967296, nft: { capability: 'none', commitment: '' } }, valueSatoshis: 1_000 },
            { valueSatoshis: 1_000 },
          ],
        },
      },
    ],
    [
      '',
      '<1>',
      'mint all token types (output 0 P2SH20 dust)',
      ['nonstandard', 'chip_cashtokens', 'chip_cashtokens_p2sh20_nonstandard', 'chip_cashtokens_p2sh32_nonstandard'],
      {
        sourceOutputs: [{ lockingBytecode: ['slot'], valueSatoshis: 10_000 }],
        transaction: {
          inputs: [{ outpointTransactionHash: '0000000000000000000000000000000000000000000000000000000000000002', unlockingBytecode: ['slot'] }],
          outputs: [
            { token: { amount: 1, nft: { capability: 'minting', commitment: '010203ff00' } }, valueSatoshis: 662 },
            { token: { amount: 253, nft: { capability: 'mutable', commitment: '010203ff00' } }, valueSatoshis: 1_000 },
            { token: { amount: 65536, nft: { capability: 'none', commitment: '' } }, valueSatoshis: 1_000 },
            { token: { amount: 4294967296, nft: { capability: 'none', commitment: '' } }, valueSatoshis: 1_000 },
            { valueSatoshis: 1_000 },
          ],
        },
      },
    ],
    [
      '',
      '<1>',
      'mint all token types (output 0 P2SH32 dust)',
      ['nonstandard', 'chip_cashtokens', 'chip_cashtokens_p2sh32_nonstandard'],
      {
        sourceOutputs: [{ lockingBytecode: ['slot'], valueSatoshis: 10_000 }],
        transaction: {
          inputs: [{ outpointTransactionHash: '0000000000000000000000000000000000000000000000000000000000000002', unlockingBytecode: ['slot'] }],
          outputs: [
            { token: { amount: 1, nft: { capability: 'minting', commitment: '010203ff00' } }, valueSatoshis: 663 },
            { token: { amount: 253, nft: { capability: 'mutable', commitment: '010203ff00' } }, valueSatoshis: 1_000 },
            { token: { amount: 65536, nft: { capability: 'none', commitment: '' } }, valueSatoshis: 1_000 },
            { token: { amount: 4294967296, nft: { capability: 'none', commitment: '' } }, valueSatoshis: 1_000 },
            { valueSatoshis: 1_000 },
          ],
        },
      },
    ],
    [
      '',
      '<1>',
      'mint all token types (output 1 P2SH32 non-dust minimum)',
      ['nonstandard', 'chip_cashtokens'],
      {
        sourceOutputs: [{ lockingBytecode: ['slot'], valueSatoshis: 10_000 }],
        transaction: {
          inputs: [{ outpointTransactionHash: '0000000000000000000000000000000000000000000000000000000000000002', unlockingBytecode: ['slot'] }],
          outputs: [
            { token: { amount: 1, nft: { capability: 'minting', commitment: '010203ff00' } }, valueSatoshis: 1_000 },
            { token: { amount: 253, nft: { capability: 'mutable', commitment: '010203ff00' } }, valueSatoshis: 705 },
            { token: { amount: 65536, nft: { capability: 'none', commitment: '' } }, valueSatoshis: 1_000 },
            { token: { amount: 4294967296, nft: { capability: 'none', commitment: '' } }, valueSatoshis: 1_000 },
            { valueSatoshis: 1_000 },
          ],
        },
      },
    ],
    [
      '',
      '<1>',
      'mint all token types (output 1 P2SH20 dust)',
      ['nonstandard', 'chip_cashtokens', 'chip_cashtokens_p2sh20_nonstandard', 'chip_cashtokens_p2sh32_nonstandard'],
      {
        sourceOutputs: [{ lockingBytecode: ['slot'], valueSatoshis: 10_000 }],
        transaction: {
          inputs: [{ outpointTransactionHash: '0000000000000000000000000000000000000000000000000000000000000002', unlockingBytecode: ['slot'] }],
          outputs: [
            { token: { amount: 1, nft: { capability: 'minting', commitment: '010203ff00' } }, valueSatoshis: 1_000 },
            { token: { amount: 253, nft: { capability: 'mutable', commitment: '010203ff00' } }, valueSatoshis: 668 },
            { token: { amount: 65536, nft: { capability: 'none', commitment: '' } }, valueSatoshis: 1_000 },
            { token: { amount: 4294967296, nft: { capability: 'none', commitment: '' } }, valueSatoshis: 1_000 },
            { valueSatoshis: 1_000 },
          ],
        },
      },
    ],
    [
      '',
      '<1>',
      'mint all token types (output 1 P2SH32 dust)',
      ['nonstandard', 'chip_cashtokens', 'chip_cashtokens_p2sh32_nonstandard'],
      {
        sourceOutputs: [{ lockingBytecode: ['slot'], valueSatoshis: 10_000 }],
        transaction: {
          inputs: [{ outpointTransactionHash: '0000000000000000000000000000000000000000000000000000000000000002', unlockingBytecode: ['slot'] }],
          outputs: [
            { token: { amount: 1, nft: { capability: 'minting', commitment: '010203ff00' } }, valueSatoshis: 1_000 },
            { token: { amount: 253, nft: { capability: 'mutable', commitment: '010203ff00' } }, valueSatoshis: 669 },
            { token: { amount: 65536, nft: { capability: 'none', commitment: '' } }, valueSatoshis: 1_000 },
            { token: { amount: 4294967296, nft: { capability: 'none', commitment: '' } }, valueSatoshis: 1_000 },
            { valueSatoshis: 1_000 },
          ],
        },
      },
    ],
    [
      '',
      '<1>',
      'mint all token types (output 2 P2SH32 non-dust minimum)',
      ['nonstandard', 'chip_cashtokens'],
      {
        sourceOutputs: [{ lockingBytecode: ['slot'], valueSatoshis: 10_000 }],
        transaction: {
          inputs: [{ outpointTransactionHash: '0000000000000000000000000000000000000000000000000000000000000002', unlockingBytecode: ['slot'] }],
          outputs: [
            { token: { amount: 1, nft: { capability: 'minting', commitment: '010203ff00' } }, valueSatoshis: 1_000 },
            { token: { amount: 253, nft: { capability: 'mutable', commitment: '010203ff00' } }, valueSatoshis: 1_000 },
            { token: { amount: 65536, nft: { capability: 'none', commitment: '' } }, valueSatoshis: 693 },
            { token: { amount: 4294967296, nft: { capability: 'none', commitment: '' } }, valueSatoshis: 1_000 },
            { valueSatoshis: 1_000 },
          ],
        },
      },
    ],
    [
      '',
      '<1>',
      'mint all token types (output 2 P2SH20 dust)',
      ['nonstandard', 'chip_cashtokens', 'chip_cashtokens_p2sh20_nonstandard', 'chip_cashtokens_p2sh32_nonstandard'],
      {
        sourceOutputs: [{ lockingBytecode: ['slot'], valueSatoshis: 10_000 }],
        transaction: {
          inputs: [{ outpointTransactionHash: '0000000000000000000000000000000000000000000000000000000000000002', unlockingBytecode: ['slot'] }],
          outputs: [
            { token: { amount: 1, nft: { capability: 'minting', commitment: '010203ff00' } }, valueSatoshis: 1_000 },
            { token: { amount: 253, nft: { capability: 'mutable', commitment: '010203ff00' } }, valueSatoshis: 1_000 },
            { token: { amount: 65536, nft: { capability: 'none', commitment: '' } }, valueSatoshis: 656 },
            { token: { amount: 4294967296, nft: { capability: 'none', commitment: '' } }, valueSatoshis: 1_000 },
            { valueSatoshis: 1_000 },
          ],
        },
      },
    ],
    [
      '',
      '<1>',
      'mint all token types (output 2 P2SH32 dust)',
      ['nonstandard', 'chip_cashtokens', 'chip_cashtokens_p2sh32_nonstandard'],
      {
        sourceOutputs: [{ lockingBytecode: ['slot'], valueSatoshis: 10_000 }],
        transaction: {
          inputs: [{ outpointTransactionHash: '0000000000000000000000000000000000000000000000000000000000000002', unlockingBytecode: ['slot'] }],
          outputs: [
            { token: { amount: 1, nft: { capability: 'minting', commitment: '010203ff00' } }, valueSatoshis: 1_000 },
            { token: { amount: 253, nft: { capability: 'mutable', commitment: '010203ff00' } }, valueSatoshis: 1_000 },
            { token: { amount: 65536, nft: { capability: 'none', commitment: '' } }, valueSatoshis: 657 },
            { token: { amount: 4294967296, nft: { capability: 'none', commitment: '' } }, valueSatoshis: 1_000 },
            { valueSatoshis: 1_000 },
          ],
        },
      },
    ],
    [
      '',
      '<1>',
      'mint all token types (output 3 P2SH32 non-dust minimum)',
      ['nonstandard', 'chip_cashtokens'],
      {
        sourceOutputs: [{ lockingBytecode: ['slot'], valueSatoshis: 10_000 }],
        transaction: {
          inputs: [{ outpointTransactionHash: '0000000000000000000000000000000000000000000000000000000000000002', unlockingBytecode: ['slot'] }],
          outputs: [
            { token: { amount: 1, nft: { capability: 'minting', commitment: '010203ff00' } }, valueSatoshis: 1_000 },
            { token: { amount: 253, nft: { capability: 'mutable', commitment: '010203ff00' } }, valueSatoshis: 1_000 },
            { token: { amount: 65536, nft: { capability: 'none', commitment: '' } }, valueSatoshis: 1_000 },
            { token: { amount: 4294967296, nft: { capability: 'none', commitment: '' } }, valueSatoshis: 705 },
            { valueSatoshis: 1_000 },
          ],
        },
      },
    ],
    [
      '',
      '<1>',
      'mint all token types (output 3 P2SH20 dust)',
      ['nonstandard', 'chip_cashtokens', 'chip_cashtokens_p2sh20_nonstandard', 'chip_cashtokens_p2sh32_nonstandard'],
      {
        sourceOutputs: [{ lockingBytecode: ['slot'], valueSatoshis: 10_000 }],
        transaction: {
          inputs: [{ outpointTransactionHash: '0000000000000000000000000000000000000000000000000000000000000002', unlockingBytecode: ['slot'] }],
          outputs: [
            { token: { amount: 1, nft: { capability: 'minting', commitment: '010203ff00' } }, valueSatoshis: 1_000 },
            { token: { amount: 253, nft: { capability: 'mutable', commitment: '010203ff00' } }, valueSatoshis: 1_000 },
            { token: { amount: 65536, nft: { capability: 'none', commitment: '' } }, valueSatoshis: 1_000 },
            { token: { amount: 4294967296, nft: { capability: 'none', commitment: '' } }, valueSatoshis: 668 },
            { valueSatoshis: 1_000 },
          ],
        },
      },
    ],
    [
      '',
      '<1>',
      'mint all token types (output 3 P2SH32 dust)',
      ['nonstandard', 'chip_cashtokens', 'chip_cashtokens_p2sh32_nonstandard'],
      {
        sourceOutputs: [{ lockingBytecode: ['slot'], valueSatoshis: 10_000 }],
        transaction: {
          inputs: [{ outpointTransactionHash: '0000000000000000000000000000000000000000000000000000000000000002', unlockingBytecode: ['slot'] }],
          outputs: [
            { token: { amount: 1, nft: { capability: 'minting', commitment: '010203ff00' } }, valueSatoshis: 1_000 },
            { token: { amount: 253, nft: { capability: 'mutable', commitment: '010203ff00' } }, valueSatoshis: 1_000 },
            { token: { amount: 65536, nft: { capability: 'none', commitment: '' } }, valueSatoshis: 1_000 },
            { token: { amount: 4294967296, nft: { capability: 'none', commitment: '' } }, valueSatoshis: 669 },
            { valueSatoshis: 1_000 },
          ],
        },
      },
    ],
    // multi-category minting
    [
      '',
      '<1>',
      'mint multiple categories (fungible tokens, immutable tokens)',
      ['nonstandard', 'chip_cashtokens'],
      {
        sourceOutputs: [
          { lockingBytecode: { script: 'lockEmptyP2sh20' }, valueSatoshis: 10_000 },
          { lockingBytecode: ['slot'], valueSatoshis: 10_000 },
        ],
        transaction: {
          inputs: [{ unlockingBytecode: { script: 'unlockEmptyP2sh20' } }, { outpointIndex: 0, outpointTransactionHash: '0000000000000000000000000000000000000000000000000000000000000003', unlockingBytecode: ['slot'] }],
          outputs: [
            { token: { amount: 1_000, category: '0000000000000000000000000000000000000000000000000000000000000001' }, valueSatoshis: 1_000 },
            { token: { amount: 2_000, category: '0000000000000000000000000000000000000000000000000000000000000001' }, valueSatoshis: 1_000 },
            { token: { category: '0000000000000000000000000000000000000000000000000000000000000003', nft: { commitment: '010203ff00' } }, valueSatoshis: 1_000 },
            { token: { category: '0000000000000000000000000000000000000000000000000000000000000003', nft: { commitment: '010203ff00' } }, valueSatoshis: 1_000 },
          ],
        },
      },
    ],
    [
      '',
      '<1>',
      'mint multiple categories (fungible tokens of wrong category, immutable tokens)',
      ['nonstandard', 'chip_cashtokens_invalid'],
      {
        sourceOutputs: [
          { lockingBytecode: { script: 'lockEmptyP2sh20' }, valueSatoshis: 10_000 },
          { lockingBytecode: ['slot'], valueSatoshis: 10_000 },
        ],
        transaction: {
          inputs: [{ unlockingBytecode: { script: 'unlockEmptyP2sh20' } }, { outpointIndex: 0, outpointTransactionHash: '0000000000000000000000000000000000000000000000000000000000000003', unlockingBytecode: ['slot'] }],
          outputs: [
            { token: { amount: 1_000 }, valueSatoshis: 1_000 },
            { token: { amount: 2_000 }, valueSatoshis: 1_000 },
            { token: { category: '0000000000000000000000000000000000000000000000000000000000000003', nft: { commitment: '010203ff00' } }, valueSatoshis: 1_000 },
            { token: { category: '0000000000000000000000000000000000000000000000000000000000000003', nft: { commitment: '010203ff00' } }, valueSatoshis: 1_000 },
          ],
        },
      },
    ],
    [
      '',
      '<1>',
      'mint maximum fungible supply for multiple categories',
      ['nonstandard', 'chip_cashtokens'],
      {
        sourceOutputs: [
          { lockingBytecode: { script: 'lockEmptyP2sh20' }, valueSatoshis: 10_000 },
          { lockingBytecode: ['slot'], valueSatoshis: 10_000 },
        ],
        transaction: {
          inputs: [
            { outpointTransactionHash: '0000000000000000000000000000000000000000000000000000000000000002', unlockingBytecode: { script: 'unlockEmptyP2sh20' } },
            { outpointIndex: 0, outpointTransactionHash: '0000000000000000000000000000000000000000000000000000000000000003', unlockingBytecode: ['slot'] },
          ],
          outputs: [
            { token: { amount: '4611686018427387903', nft: { capability: 'minting' } }, valueSatoshis: 1_000 },
            { token: { amount: '4611686018427387904' }, valueSatoshis: 1_000 },
            { token: { amount: '4611686018427387903', category: '0000000000000000000000000000000000000000000000000000000000000003' }, valueSatoshis: 1_000 },
            { token: { amount: '4611686018427387904', category: '0000000000000000000000000000000000000000000000000000000000000003' }, valueSatoshis: 1_000 },
          ],
        },
      },
    ],
    [
      '',
      '<1>',
      'mint maximum fungible supply for multiple categories (excessive in one category)',
      ['nonstandard', 'chip_cashtokens_invalid'],
      {
        sourceOutputs: [
          { lockingBytecode: { script: 'lockEmptyP2sh20' }, valueSatoshis: 10_000 },
          { lockingBytecode: ['slot'], valueSatoshis: 10_000 },
        ],
        transaction: {
          inputs: [
            { outpointTransactionHash: '0000000000000000000000000000000000000000000000000000000000000002', unlockingBytecode: { script: 'unlockEmptyP2sh20' } },
            { outpointIndex: 0, outpointTransactionHash: '0000000000000000000000000000000000000000000000000000000000000003', unlockingBytecode: ['slot'] },
          ],
          outputs: [
            { token: { amount: '4611686018427387904', nft: { capability: 'minting' } }, valueSatoshis: 1_000 },
            { token: { amount: '4611686018427387904' }, valueSatoshis: 1_000 },
            { token: { amount: '4611686018427387903', category: '0000000000000000000000000000000000000000000000000000000000000003' }, valueSatoshis: 1_000 },
            { token: { amount: '4611686018427387904', category: '0000000000000000000000000000000000000000000000000000000000000003' }, valueSatoshis: 1_000 },
          ],
        },
      },
    ],
    [
      '',
      '<1>',
      'mint immutable tokens while moving immutable tokens of another category (duplicate commitments)',
      ['invalid', 'chip_cashtokens'],
      {
        sourceOutputs: [
          { lockingBytecode: { script: 'lockEmptyP2sh20' }, token: { category: '0000000000000000000000000000000000000000000000000000000000000004', nft: { commitment: '04050607' } }, valueSatoshis: 10_000 },
          { lockingBytecode: { script: 'lockEmptyP2sh20' }, token: { category: '0000000000000000000000000000000000000000000000000000000000000004', nft: { commitment: '0405060708' } }, valueSatoshis: 10_000 },
          { lockingBytecode: ['slot'], valueSatoshis: 10_000 },
        ],
        transaction: {
          inputs: [
            { outpointIndex: 1, unlockingBytecode: { script: 'unlockEmptyP2sh20' } },
            { outpointIndex: 2, unlockingBytecode: { script: 'unlockEmptyP2sh20' } },
            { outpointIndex: 0, outpointTransactionHash: '0000000000000000000000000000000000000000000000000000000000000002', unlockingBytecode: ['slot'] },
          ],
          outputs: [
            { token: { nft: { commitment: '04050607' } }, valueSatoshis: 1_000 },
            { token: { nft: { commitment: '0405060708' } }, valueSatoshis: 1_000 },
            { token: { category: '0000000000000000000000000000000000000000000000000000000000000004', nft: { commitment: '04050607' } }, valueSatoshis: 1_000 },
            { token: { category: '0000000000000000000000000000000000000000000000000000000000000004', nft: { commitment: '0405060708' } }, valueSatoshis: 1_000 },
          ],
        },
      },
    ],
    [
      '',
      '<1>',
      'mint immutable tokens while moving immutable tokens of another category (attempt to modify a moved commitment)',
      ['invalid', 'chip_cashtokens_invalid'],
      {
        sourceOutputs: [
          { lockingBytecode: { script: 'lockEmptyP2sh20' }, token: { category: '0000000000000000000000000000000000000000000000000000000000000004', nft: { commitment: '04050607' } }, valueSatoshis: 10_000 },
          { lockingBytecode: { script: 'lockEmptyP2sh20' }, token: { category: '0000000000000000000000000000000000000000000000000000000000000004', nft: { commitment: '0405060708' } }, valueSatoshis: 10_000 },
          { lockingBytecode: ['slot'], valueSatoshis: 10_000 },
        ],
        transaction: {
          inputs: [
            { outpointIndex: 1, unlockingBytecode: { script: 'unlockEmptyP2sh20' } },
            { outpointIndex: 2, unlockingBytecode: { script: 'unlockEmptyP2sh20' } },
            { outpointIndex: 0, outpointTransactionHash: '0000000000000000000000000000000000000000000000000000000000000002', unlockingBytecode: ['slot'] },
          ],
          outputs: [
            { token: { nft: { commitment: '04050607' } }, valueSatoshis: 1_000 },
            { token: { nft: { commitment: '0405060708' } }, valueSatoshis: 1_000 },
            { token: { category: '0000000000000000000000000000000000000000000000000000000000000004', nft: { commitment: '04050607' } }, valueSatoshis: 1_000 },
            { token: { category: '0000000000000000000000000000000000000000000000000000000000000004', nft: { commitment: '04050607' } }, valueSatoshis: 1_000 },
          ],
        },
      },
    ],
    // test commitment lengths
    ['', '<1>', 'mint immutable NFT (0-byte commitment)', ['invalid', 'p2sh_nonstandard', 'chip_cashtokens'], { sourceOutputs: [{ lockingBytecode: ['slot'], valueSatoshis: 10_000 }], transaction: { inputs: [{ unlockingBytecode: ['slot'] }], outputs: [{ token: { category: '0000000000000000000000000000000000000000000000000000000000000001', nft: { commitment: '' } }, valueSatoshis: 1_000 }] } }],
    ['', '<1>', 'mint immutable NFT (1-byte commitment)', ['invalid', 'p2sh_nonstandard', 'chip_cashtokens'], { sourceOutputs: [{ lockingBytecode: ['slot'], valueSatoshis: 10_000 }], transaction: { inputs: [{ unlockingBytecode: ['slot'] }], outputs: [{ token: { category: '0000000000000000000000000000000000000000000000000000000000000001', nft: { commitment: '01' } }, valueSatoshis: 1_000 }] } }],
    ['', '<1>', 'mint immutable NFT (2-byte commitment)', ['invalid', 'p2sh_nonstandard', 'chip_cashtokens'], { sourceOutputs: [{ lockingBytecode: ['slot'], valueSatoshis: 10_000 }], transaction: { inputs: [{ unlockingBytecode: ['slot'] }], outputs: [{ token: { category: '0000000000000000000000000000000000000000000000000000000000000001', nft: { commitment: '0102' } }, valueSatoshis: 1_000 }] } }],
    [
      '',
      '<1>',
      'mint immutable NFT (3-byte commitment)',
      ['invalid', 'p2sh_nonstandard', 'chip_cashtokens'],
      { sourceOutputs: [{ lockingBytecode: ['slot'], valueSatoshis: 10_000 }], transaction: { inputs: [{ unlockingBytecode: ['slot'] }], outputs: [{ token: { category: '0000000000000000000000000000000000000000000000000000000000000001', nft: { commitment: '010203' } }, valueSatoshis: 1_000 }] } },
    ],
    ['', '<1>', 'mint immutable NFT (4-byte commitment)', ['nonstandard', 'chip_cashtokens'], { sourceOutputs: [{ lockingBytecode: ['slot'], valueSatoshis: 10_000 }], transaction: { inputs: [{ unlockingBytecode: ['slot'] }], outputs: [{ token: { category: '0000000000000000000000000000000000000000000000000000000000000001', nft: { commitment: '01020304' } }, valueSatoshis: 1_000 }] } }],
    ['', '<1>', 'mint immutable NFT (5-byte commitment)', ['nonstandard', 'chip_cashtokens'], { sourceOutputs: [{ lockingBytecode: ['slot'], valueSatoshis: 10_000 }], transaction: { inputs: [{ unlockingBytecode: ['slot'] }], outputs: [{ token: { category: '0000000000000000000000000000000000000000000000000000000000000001', nft: { commitment: '0102030405' } }, valueSatoshis: 1_000 }] } }],
    [
      '',
      '<1>',
      'mint immutable NFT (10-byte commitment)',
      ['nonstandard', 'chip_cashtokens'],
      { sourceOutputs: [{ lockingBytecode: ['slot'], valueSatoshis: 10_000 }], transaction: { inputs: [{ unlockingBytecode: ['slot'] }], outputs: [{ token: { category: '0000000000000000000000000000000000000000000000000000000000000001', nft: { commitment: '01020304050607080900' } }, valueSatoshis: 1_000 }] } },
    ],
    [
      '',
      '<1>',
      'mint immutable NFT (20-byte commitment)',
      ['nonstandard', 'chip_cashtokens'],
      { sourceOutputs: [{ lockingBytecode: ['slot'], valueSatoshis: 10_000 }], transaction: { inputs: [{ unlockingBytecode: ['slot'] }], outputs: [{ token: { category: '0000000000000000000000000000000000000000000000000000000000000001', nft: { commitment: '0102030405060708090001020304050607080900' } }, valueSatoshis: 1_000 }] } },
    ],
    [
      '',
      '<1>',
      'mint immutable NFT (30-byte commitment)',
      ['nonstandard', 'chip_cashtokens'],
      { sourceOutputs: [{ lockingBytecode: ['slot'], valueSatoshis: 10_000 }], transaction: { inputs: [{ unlockingBytecode: ['slot'] }], outputs: [{ token: { category: '0000000000000000000000000000000000000000000000000000000000000001', nft: { commitment: '010203040506070809000102030405060708090001020304050607080900' } }, valueSatoshis: 1_000 }] } },
    ],
    [
      '',
      '<1>',
      'mint immutable NFT (40-byte commitment)',
      ['nonstandard', 'chip_cashtokens'],
      { sourceOutputs: [{ lockingBytecode: ['slot'], valueSatoshis: 10_000 }], transaction: { inputs: [{ unlockingBytecode: ['slot'] }], outputs: [{ token: { category: '0000000000000000000000000000000000000000000000000000000000000001', nft: { commitment: '01020304050607080900010203040506070809000102030405060708090001020304050607080900' } }, valueSatoshis: 1_000 }] } },
    ],
    [
      '',
      '<1>',
      'mint immutable NFT (41-byte commitment)',
      ['nonstandard', 'chip_cashtokens_invalid'],
      { sourceOutputs: [{ lockingBytecode: ['slot'], valueSatoshis: 10_000 }], transaction: { inputs: [{ unlockingBytecode: ['slot'] }], outputs: [{ token: { category: '0000000000000000000000000000000000000000000000000000000000000001', nft: { commitment: '0102030405060708090001020304050607080900010203040506070809000102030405060708090001' } }, valueSatoshis: 1_000 }] } },
    ],
    [
      '',
      '<1>',
      'mint immutable NFT (253-byte commitment)',
      ['nonstandard', 'chip_cashtokens_invalid'],
      { sourceOutputs: [{ lockingBytecode: ['slot'], valueSatoshis: 10_000 }], transaction: { inputs: [{ unlockingBytecode: ['slot'] }], outputs: [{ token: { category: '0000000000000000000000000000000000000000000000000000000000000001', nft: { commitment: binToHex(Uint8Array.from(range(253))) } }, valueSatoshis: 1_000 }] } },
    ],
    // test fungible tokens
    ['', '<1>', 'implicitly destroy fungible tokens', ['invalid', 'chip_cashtokens'], { sourceOutputs: [{ lockingBytecode: ['slot'], token: { amount: 1000, category: '0000000000000000000000000000000000000000000000000000000000000001' }, valueSatoshis: 10_000 }], transaction: { inputs: [{ unlockingBytecode: ['slot'] }], outputs: [{ valueSatoshis: 1_000 }, { valueSatoshis: 1_000 }] } }],
    [
      '',
      '<1>',
      'implicitly destroy fungible tokens (destroy all but 1)',
      ['invalid', 'chip_cashtokens'],
      {
        sourceOutputs: [{ lockingBytecode: ['slot'], token: { amount: 1000, category: '0000000000000000000000000000000000000000000000000000000000000001' }, valueSatoshis: 10_000 }],
        transaction: { inputs: [{ outpointTransactionHash: '0000000000000000000000000000000000000000000000000000000000000002', unlockingBytecode: ['slot'] }], outputs: [{ token: { amount: 1, category: '0000000000000000000000000000000000000000000000000000000000000001' }, valueSatoshis: 1_000 }] },
      },
    ],
    [
      '',
      '<1>',
      'implicitly destroy fungible tokens (0 amount is invalid)',
      ['invalid', 'chip_cashtokens_invalid'],
      { sourceOutputs: [{ lockingBytecode: ['slot'], token: { amount: 1000, category: '0000000000000000000000000000000000000000000000000000000000000001' }, valueSatoshis: 10_000 }], transaction: { inputs: [{ unlockingBytecode: ['slot'] }], outputs: [{ lockingBytecode: 'ef010000000000000000000000000000000000000000000000000000000000000010006a', valueSatoshis: 1_000 }] } },
    ],
    [
      '',
      '<1>',
      'send fungible token',
      ['invalid', 'chip_cashtokens'],
      {
        sourceOutputs: [{ lockingBytecode: ['slot'], token: { amount: 1 }, valueSatoshis: 10_000 }],
        transaction: {
          inputs: [{ unlockingBytecode: ['slot'] }],
          outputs: [
            { token: { amount: 1 }, valueSatoshis: 1_000 },
          ],
        },
      },
    ],
    [
      '',
      '<1>',
      'attempt to overspend fungible token amount (1 to 2)',
      ['invalid', 'chip_cashtokens_invalid'],
      {
        sourceOutputs: [{ lockingBytecode: ['slot'], token: { amount: 1 }, valueSatoshis: 10_000 }],
        transaction: {
          inputs: [{ unlockingBytecode: ['slot'] }],
          outputs: [
            { token: { amount: 2 }, valueSatoshis: 1_000 },
          ],
        },
      },
    ],
    [
      '',
      '<1>',
      'attempt to overspend fungible token amount (253 to 254)',
      ['invalid', 'chip_cashtokens_invalid'],
      {
        sourceOutputs: [{ lockingBytecode: ['slot'], token: { amount: 253 }, valueSatoshis: 10_000 }],
        transaction: {
          inputs: [{ unlockingBytecode: ['slot'] }],
          outputs: [
            { token: { amount: 254 }, valueSatoshis: 1_000 },
          ],
        },
      },
    ],
    [
      '',
      '<1>',
      'attempt to overspend fungible token amount (65535 to 65536)',
      ['invalid', 'chip_cashtokens_invalid'],
      {
        sourceOutputs: [{ lockingBytecode: ['slot'], token: { amount: 65535 }, valueSatoshis: 10_000 }],
        transaction: {
          inputs: [{ unlockingBytecode: ['slot'] }],
          outputs: [
            { token: { amount: 65536 }, valueSatoshis: 1_000 },
          ],
        },
      },
    ],
    [
      '',
      '<1>',
      'attempt to overspend fungible token amount (4294967295 to 4294967296)',
      ['invalid', 'chip_cashtokens_invalid'],
      {
        sourceOutputs: [{ lockingBytecode: ['slot'], token: { amount: 4294967295 }, valueSatoshis: 10_000 }],
        transaction: {
          inputs: [{ unlockingBytecode: ['slot'] }],
          outputs: [
            { token: { amount: 4294967296 }, valueSatoshis: 1_000 },
          ],
        },
      },
    ],
    [
      '',
      '<1>',
      'split fungible token outputs (1,000,000 to 2 * 500,000)',
      ['invalid', 'chip_cashtokens'],
      {
        sourceOutputs: [{ lockingBytecode: ['slot'], token: { amount: 1_000_000 }, valueSatoshis: 10_000 }],
        transaction: {
          inputs: [{ unlockingBytecode: ['slot'] }],
          outputs: [
            { token: { amount: 500_000 }, valueSatoshis: 1_000 },
            { token: { amount: 500_000 }, valueSatoshis: 1_000 },
          ],
        },
      },
    ],
    [
      '',
      '<1>',
      'split fungible token outputs (attempt 1,000,000 to 1,000,001)',
      ['invalid', 'chip_cashtokens_invalid'],
      {
        sourceOutputs: [{ lockingBytecode: ['slot'], token: { amount: 1_000_000 }, valueSatoshis: 10_000 }],
        transaction: {
          inputs: [{ unlockingBytecode: ['slot'] }],
          outputs: [
            { token: { amount: 500_000 }, valueSatoshis: 1_000 },
            { token: { amount: 500_001 }, valueSatoshis: 1_000 },
          ],
        },
      },
    ],
    [
      '',
      '<1>',
      'split fungible token outputs (1,000,000 to 500,000, implicit burn 500,000)',
      ['invalid', 'chip_cashtokens'],
      {
        sourceOutputs: [{ lockingBytecode: ['slot'], token: { amount: 1_000_000 }, valueSatoshis: 10_000 }],
        transaction: {
          inputs: [{ unlockingBytecode: ['slot'] }],
          outputs: [{ token: { amount: 500_000 }, valueSatoshis: 1_000 }, { valueSatoshis: 1_000 }],
        },
      },
    ],
    [
      '',
      '<1>',
      'split fungible token outputs (100,000 over 5 outputs)',
      ['invalid', 'chip_cashtokens'],
      {
        sourceOutputs: [{ lockingBytecode: ['slot'], token: { amount: 100_000 }, valueSatoshis: 10_000 }],
        transaction: {
          inputs: [{ unlockingBytecode: ['slot'] }],
          outputs: [
            { token: { amount: 20_000 }, valueSatoshis: 1_000 },
            { token: { amount: 20_000 }, valueSatoshis: 1_000 },
            { token: { amount: 20_000 }, valueSatoshis: 1_000 },
            { token: { amount: 20_000 }, valueSatoshis: 1_000 },
            { token: { amount: 20_000 }, valueSatoshis: 1_000 },
          ],
        },
      },
    ],
    [
      '',
      '<1>',
      'split fungible token outputs (attempt 100,000 to 100,001)',
      ['invalid', 'chip_cashtokens_invalid'],
      {
        sourceOutputs: [{ lockingBytecode: ['slot'], token: { amount: 100_000 }, valueSatoshis: 10_000 }],
        transaction: {
          inputs: [{ unlockingBytecode: ['slot'] }],
          outputs: [
            { token: { amount: 20_000 }, valueSatoshis: 1_000 },
            { token: { amount: 20_000 }, valueSatoshis: 1_000 },
            { token: { amount: 20_000 }, valueSatoshis: 1_000 },
            { token: { amount: 20_001 }, valueSatoshis: 1_000 },
            { token: { amount: 20_000 }, valueSatoshis: 1_000 },
          ],
        },
      },
    ],
    [
      '',
      '<1>',
      'split fungible token outputs (10,000 unevenly)',
      ['invalid', 'chip_cashtokens'],
      {
        sourceOutputs: [{ lockingBytecode: ['slot'], token: { amount: 10_000 }, valueSatoshis: 10_000 }],
        transaction: {
          inputs: [{ unlockingBytecode: ['slot'] }],
          outputs: [
            { token: { amount: 1_000 }, valueSatoshis: 1_000 },
            { token: { amount: 2_000 }, valueSatoshis: 1_000 },
            { token: { amount: 3_000 }, valueSatoshis: 1_000 },
            { token: { amount: 4_000 }, valueSatoshis: 1_000 },
          ],
        },
      },
    ],
    [
      '',
      '<1>',
      'split fungible token outputs (attempt 10,000 to 10,001)',
      ['invalid', 'chip_cashtokens_invalid'],
      {
        sourceOutputs: [{ lockingBytecode: ['slot'], token: { amount: 10_000 }, valueSatoshis: 10_000 }],
        transaction: {
          inputs: [{ unlockingBytecode: ['slot'] }],
          outputs: [
            { token: { amount: 1_000 }, valueSatoshis: 1_000 },
            { token: { amount: 2_000 }, valueSatoshis: 1_000 },
            { token: { amount: 3_000 }, valueSatoshis: 1_000 },
            { token: { amount: 4_001 }, valueSatoshis: 1_000 },
          ],
        },
      },
    ],
    [
      '',
      '<1>',
      'merge fungible token outputs (1 + 1 == 2)',
      ['invalid', 'chip_cashtokens'],
      {
        sourceOutputs: [
          { lockingBytecode: { script: 'lockEmptyP2sh20' }, token: { amount: 1 }, valueSatoshis: 10_000 },
          { lockingBytecode: ['slot'], token: { amount: 1 }, valueSatoshis: 10_000 },
        ],
        transaction: {
          inputs: [{ unlockingBytecode: { script: 'unlockEmptyP2sh20' } }, { unlockingBytecode: ['slot'] }],
          outputs: [{ token: { amount: 2 }, valueSatoshis: 1_000 }],
        },
      },
    ],
    [
      '',
      '<1>',
      'merge fungible token outputs (1 + 1 == 3)',
      ['invalid', 'chip_cashtokens_invalid'],
      {
        sourceOutputs: [
          { lockingBytecode: { script: 'lockEmptyP2sh20' }, token: { amount: 1 }, valueSatoshis: 10_000 },
          { lockingBytecode: ['slot'], token: { amount: 1 }, valueSatoshis: 10_000 },
        ],
        transaction: {
          inputs: [{ unlockingBytecode: { script: 'unlockEmptyP2sh20' } }, { unlockingBytecode: ['slot'] }],
          outputs: [{ token: { amount: 3 }, valueSatoshis: 1_000 }],
        },
      },
    ],
    [
      '',
      '<1>',
      'merge fungible token outputs (252 + 1 == 253)',
      ['invalid', 'chip_cashtokens'],
      {
        sourceOutputs: [
          { lockingBytecode: { script: 'lockEmptyP2sh20' }, token: { amount: 252 }, valueSatoshis: 10_000 },
          { lockingBytecode: ['slot'], token: { amount: 1 }, valueSatoshis: 10_000 },
        ],
        transaction: {
          inputs: [{ unlockingBytecode: { script: 'unlockEmptyP2sh20' } }, { unlockingBytecode: ['slot'] }],
          outputs: [{ token: { amount: 253 }, valueSatoshis: 1_000 }],
        },
      },
    ],
    [
      '',
      '<1>',
      'merge fungible token outputs (252 + 1 == 254)',
      ['invalid', 'chip_cashtokens_invalid'],
      {
        sourceOutputs: [
          { lockingBytecode: { script: 'lockEmptyP2sh20' }, token: { amount: 252 }, valueSatoshis: 10_000 },
          { lockingBytecode: ['slot'], token: { amount: 1 }, valueSatoshis: 10_000 },
        ],
        transaction: {
          inputs: [{ unlockingBytecode: { script: 'unlockEmptyP2sh20' } }, { unlockingBytecode: ['slot'] }],
          outputs: [{ token: { amount: 254 }, valueSatoshis: 1_000 }],
        },
      },
    ],
    [
      '',
      '<1>',
      'merge fungible token outputs (65535 + 1 == 65536)',
      ['invalid', 'chip_cashtokens'],
      {
        sourceOutputs: [
          { lockingBytecode: { script: 'lockEmptyP2sh20' }, token: { amount: 65535 }, valueSatoshis: 10_000 },
          { lockingBytecode: ['slot'], token: { amount: 1 }, valueSatoshis: 10_000 },
        ],
        transaction: {
          inputs: [{ unlockingBytecode: { script: 'unlockEmptyP2sh20' } }, { unlockingBytecode: ['slot'] }],
          outputs: [{ token: { amount: 65536 }, valueSatoshis: 1_000 }],
        },
      },
    ],
    [
      '',
      '<1>',
      'merge fungible token outputs (65535 + 1 == 65537)',
      ['invalid', 'chip_cashtokens_invalid'],
      {
        sourceOutputs: [
          { lockingBytecode: { script: 'lockEmptyP2sh20' }, token: { amount: 65535 }, valueSatoshis: 10_000 },
          { lockingBytecode: ['slot'], token: { amount: 1 }, valueSatoshis: 10_000 },
        ],
        transaction: {
          inputs: [{ unlockingBytecode: { script: 'unlockEmptyP2sh20' } }, { unlockingBytecode: ['slot'] }],
          outputs: [{ token: { amount: 65537 }, valueSatoshis: 1_000 }],
        },
      },
    ],
    [
      '',
      '<1>',
      'merge fungible token outputs (4294967295 + 1 == 4294967296)',
      ['invalid', 'chip_cashtokens'],
      {
        sourceOutputs: [
          { lockingBytecode: { script: 'lockEmptyP2sh20' }, token: { amount: 4294967295 }, valueSatoshis: 10_000 },
          { lockingBytecode: ['slot'], token: { amount: 1 }, valueSatoshis: 10_000 },
        ],
        transaction: {
          inputs: [{ unlockingBytecode: { script: 'unlockEmptyP2sh20' } }, { unlockingBytecode: ['slot'] }],
          outputs: [{ token: { amount: 4294967296 }, valueSatoshis: 1_000 }],
        },
      },
    ],
    [
      '',
      '<1>',
      'merge fungible token outputs (4294967295 + 1 == 4294967297)',
      ['invalid', 'chip_cashtokens_invalid'],
      {
        sourceOutputs: [
          { lockingBytecode: { script: 'lockEmptyP2sh20' }, token: { amount: 4294967295 }, valueSatoshis: 10_000 },
          { lockingBytecode: ['slot'], token: { amount: 1 }, valueSatoshis: 10_000 },
        ],
        transaction: {
          inputs: [{ unlockingBytecode: { script: 'unlockEmptyP2sh20' } }, { unlockingBytecode: ['slot'] }],
          outputs: [{ token: { amount: 4294967297 }, valueSatoshis: 1_000 }],
        },
      },
    ],
    [
      '',
      '<1>',
      'merge fungible token outputs (9223372036854775807 == 1 + 9223372036854775806)',
      ['invalid', 'chip_cashtokens'],
      {
        sourceOutputs: [{ lockingBytecode: ['slot'], token: { amount: '9223372036854775807' }, valueSatoshis: 10_000 }],
        transaction: {
          inputs: [{ unlockingBytecode: ['slot'] }],
          outputs: [
            { token: { amount: 1 }, valueSatoshis: 1_000 },
            { token: { amount: '9223372036854775806' }, valueSatoshis: 1_000 },
          ],
        },
      },
    ],
    [
      '',
      '<1>',
      'merge fungible token outputs (9223372036854775807 == 1 + 9223372036854775807)',
      ['invalid', 'chip_cashtokens_invalid'],
      {
        sourceOutputs: [{ lockingBytecode: ['slot'], token: { amount: '9223372036854775807' }, valueSatoshis: 10_000 }],
        transaction: {
          inputs: [{ unlockingBytecode: ['slot'] }],
          outputs: [
            { token: { amount: 1 }, valueSatoshis: 1_000 },
            { token: { amount: '9223372036854775807' }, valueSatoshis: 1_000 },
          ],
        },
      },
    ],
    [
      '',
      '<1>',
      'merge fungible token outputs (2 * 500,000 to 1,000,000)',
      ['invalid', 'chip_cashtokens'],
      {
        sourceOutputs: [
          { lockingBytecode: { script: 'lockEmptyP2sh20' }, token: { amount: 500_000 }, valueSatoshis: 10_000 },
          { lockingBytecode: ['slot'], token: { amount: 500_000 }, valueSatoshis: 10_000 },
        ],
        transaction: {
          inputs: [{ unlockingBytecode: { script: 'unlockEmptyP2sh20' } }, { unlockingBytecode: ['slot'] }],
          outputs: [{ token: { amount: 1_000_000 }, valueSatoshis: 1_000 }],
        },
      },
    ],
    [
      '',
      '<1>',
      'merge fungible token outputs (attempt 1,000,000 to 1,000,001)',
      ['invalid', 'chip_cashtokens_invalid'],
      {
        sourceOutputs: [
          { lockingBytecode: { script: 'lockEmptyP2sh20' }, token: { amount: 500_000 }, valueSatoshis: 10_000 },
          { lockingBytecode: ['slot'], token: { amount: 500_000 }, valueSatoshis: 10_000 },
        ],
        transaction: {
          inputs: [{ unlockingBytecode: { script: 'unlockEmptyP2sh20' } }, { unlockingBytecode: ['slot'] }],
          outputs: [{ token: { amount: 1_000_001 }, valueSatoshis: 1_000 }],
        },
      },
    ],
    [
      '',
      '<1>',
      'merge fungible token outputs (2 * 500,000 to 900,000, implicit burn 100,000)',
      ['invalid', 'chip_cashtokens'],
      {
        sourceOutputs: [
          { lockingBytecode: { script: 'lockEmptyP2sh20' }, token: { amount: 500_000 }, valueSatoshis: 10_000 },
          { lockingBytecode: ['slot'], token: { amount: 500_000 }, valueSatoshis: 10_000 },
        ],
        transaction: {
          inputs: [{ unlockingBytecode: { script: 'unlockEmptyP2sh20' } }, { unlockingBytecode: ['slot'] }],
          outputs: [{ token: { amount: 900_000 }, valueSatoshis: 1_000 }],
        },
      },
    ],
    [
      '',
      '<1>',
      'merge fungible token outputs (5 inputs to 100,000)',
      ['invalid', 'chip_cashtokens'],
      {
        sourceOutputs: [
          { lockingBytecode: { script: 'lockEmptyP2sh20' }, token: { amount: 20_000 }, valueSatoshis: 10_000 },
          { lockingBytecode: { script: 'lockEmptyP2sh20' }, token: { amount: 20_000 }, valueSatoshis: 10_000 },
          { lockingBytecode: ['slot'], token: { amount: 20_000 }, valueSatoshis: 10_000 },
          { lockingBytecode: { script: 'lockEmptyP2sh20' }, token: { amount: 20_000 }, valueSatoshis: 10_000 },
          { lockingBytecode: { script: 'lockEmptyP2sh20' }, token: { amount: 20_000 }, valueSatoshis: 10_000 },
        ],
        transaction: {
          inputs: [{ unlockingBytecode: { script: 'unlockEmptyP2sh20' } }, { unlockingBytecode: { script: 'unlockEmptyP2sh20' } }, { unlockingBytecode: ['slot'] }, { unlockingBytecode: { script: 'unlockEmptyP2sh20' } }, { unlockingBytecode: { script: 'unlockEmptyP2sh20' } }],
          outputs: [{ token: { amount: 100_000 }, valueSatoshis: 1_000 }],
        },
      },
    ],
    [
      '',
      '<1>',
      'merge fungible token outputs (attempt 100,000 to 100,001)',
      ['invalid', 'chip_cashtokens_invalid'],
      {
        sourceOutputs: [
          { lockingBytecode: { script: 'lockEmptyP2sh20' }, token: { amount: 20_000 }, valueSatoshis: 10_000 },
          { lockingBytecode: { script: 'lockEmptyP2sh20' }, token: { amount: 20_000 }, valueSatoshis: 10_000 },
          { lockingBytecode: ['slot'], token: { amount: 20_000 }, valueSatoshis: 10_000 },
          { lockingBytecode: { script: 'lockEmptyP2sh20' }, token: { amount: 20_000 }, valueSatoshis: 10_000 },
          { lockingBytecode: { script: 'lockEmptyP2sh20' }, token: { amount: 20_000 }, valueSatoshis: 10_000 },
        ],
        transaction: {
          inputs: [{ unlockingBytecode: { script: 'unlockEmptyP2sh20' } }, { unlockingBytecode: { script: 'unlockEmptyP2sh20' } }, { unlockingBytecode: ['slot'] }, { unlockingBytecode: { script: 'unlockEmptyP2sh20' } }, { unlockingBytecode: { script: 'unlockEmptyP2sh20' } }],
          outputs: [{ token: { amount: 100_001 }, valueSatoshis: 1_000 }],
        },
      },
    ],
    [
      '',
      '<1>',
      'merge fungible token outputs (10,000 unevenly)',
      ['invalid', 'chip_cashtokens'],
      {
        sourceOutputs: [
          { lockingBytecode: { script: 'lockEmptyP2sh20' }, token: { amount: 1_000 }, valueSatoshis: 10_000 },
          { lockingBytecode: ['slot'], token: { amount: 2_000 }, valueSatoshis: 10_000 },
          { lockingBytecode: { script: 'lockEmptyP2sh20' }, token: { amount: 3_000 }, valueSatoshis: 10_000 },
          { lockingBytecode: { script: 'lockEmptyP2sh20' }, token: { amount: 4_000 }, valueSatoshis: 10_000 },
        ],
        transaction: {
          inputs: [{ unlockingBytecode: { script: 'unlockEmptyP2sh20' } }, { unlockingBytecode: ['slot'] }, { unlockingBytecode: { script: 'unlockEmptyP2sh20' } }, { unlockingBytecode: { script: 'unlockEmptyP2sh20' } }],
          outputs: [{ token: { amount: 10_000 }, valueSatoshis: 1_000 }],
        },
      },
    ],
    [
      '',
      '<1>',
      'merge fungible token outputs (attempt 10,000 to 10,001)',
      ['invalid', 'chip_cashtokens_invalid'],
      {
        sourceOutputs: [
          { lockingBytecode: { script: 'lockEmptyP2sh20' }, token: { amount: 1_000 }, valueSatoshis: 10_000 },
          { lockingBytecode: ['slot'], token: { amount: 2_000 }, valueSatoshis: 10_000 },
          { lockingBytecode: { script: 'lockEmptyP2sh20' }, token: { amount: 3_000 }, valueSatoshis: 10_000 },
          { lockingBytecode: { script: 'lockEmptyP2sh20' }, token: { amount: 4_000 }, valueSatoshis: 10_000 },
        ],
        transaction: {
          inputs: [{ unlockingBytecode: { script: 'unlockEmptyP2sh20' } }, { unlockingBytecode: ['slot'] }, { unlockingBytecode: { script: 'unlockEmptyP2sh20' } }, { unlockingBytecode: { script: 'unlockEmptyP2sh20' } }],
          outputs: [{ token: { amount: 10_001 }, valueSatoshis: 1_000 }],
        },
      },
    ],
    [
      '',
      '<1>',
      'merge/split fungible token outputs of multiple categories',
      ['invalid', 'chip_cashtokens'],
      {
        sourceOutputs: [
          { lockingBytecode: { script: 'lockEmptyP2sh20' }, token: { amount: 3_000, category: '0000000000000000000000000000000000000000000000000000000000000003' }, valueSatoshis: 10_000 },
          { lockingBytecode: ['slot'], token: { amount: 3_000, category: '0000000000000000000000000000000000000000000000000000000000000003' }, valueSatoshis: 10_000 },
          { lockingBytecode: { script: 'lockEmptyP2sh20' }, token: { amount: 3_000 }, valueSatoshis: 10_000 },
          { lockingBytecode: { script: 'lockEmptyP2sh20' }, token: { amount: 4_000 }, valueSatoshis: 10_000 },
        ],
        transaction: {
          inputs: [{ unlockingBytecode: { script: 'unlockEmptyP2sh20' } }, { unlockingBytecode: ['slot'] }, { unlockingBytecode: { script: 'unlockEmptyP2sh20' } }, { unlockingBytecode: { script: 'unlockEmptyP2sh20' } }],
          outputs: [
            { token: { amount: 2_000, category: '0000000000000000000000000000000000000000000000000000000000000003' }, valueSatoshis: 1_000 },
            { token: { amount: 2_000, category: '0000000000000000000000000000000000000000000000000000000000000003' }, valueSatoshis: 1_000 },
            { token: { amount: 2_000, category: '0000000000000000000000000000000000000000000000000000000000000003' }, valueSatoshis: 1_000 },
            { token: { amount: 7_000 }, valueSatoshis: 1_000 },
          ],
        },
      },
    ],
    [
      '',
      '<1>',
      'merge/split fungible token outputs of multiple categories (attempt amount increase)',
      ['invalid', 'chip_cashtokens_invalid'],
      {
        sourceOutputs: [
          { lockingBytecode: { script: 'lockEmptyP2sh20' }, token: { amount: 3_000, category: '0000000000000000000000000000000000000000000000000000000000000003' }, valueSatoshis: 10_000 },
          { lockingBytecode: ['slot'], token: { amount: 3_000, category: '0000000000000000000000000000000000000000000000000000000000000003' }, valueSatoshis: 10_000 },
          { lockingBytecode: { script: 'lockEmptyP2sh20' }, token: { amount: 3_000 }, valueSatoshis: 10_000 },
          { lockingBytecode: { script: 'lockEmptyP2sh20' }, token: { amount: 4_000 }, valueSatoshis: 10_000 },
        ],
        transaction: {
          inputs: [{ unlockingBytecode: { script: 'unlockEmptyP2sh20' } }, { unlockingBytecode: ['slot'] }, { unlockingBytecode: { script: 'unlockEmptyP2sh20' } }, { unlockingBytecode: { script: 'unlockEmptyP2sh20' } }],
          outputs: [
            { token: { amount: 2_000, category: '0000000000000000000000000000000000000000000000000000000000000003' }, valueSatoshis: 1_000 },
            { token: { amount: 2_000, category: '0000000000000000000000000000000000000000000000000000000000000003' }, valueSatoshis: 1_000 },
            { token: { amount: 2_000, category: '0000000000000000000000000000000000000000000000000000000000000003' }, valueSatoshis: 1_000 },
            { token: { amount: 7_001 }, valueSatoshis: 1_000 },
          ],
        },
      },
    ],
    // test minting tokens
    ['', '<1>', 'implicitly destroy minting token', ['invalid', 'chip_cashtokens'], { sourceOutputs: [{ lockingBytecode: ['slot'], token: { nft: { capability: 'minting' } }, valueSatoshis: 10_000 }], transaction: { inputs: [{ unlockingBytecode: ['slot'] }], outputs: [{ valueSatoshis: 1_000 }, { valueSatoshis: 1_000 }] } }],
    [
      '',
      '<1>',
      'move minting token',
      ['invalid', 'chip_cashtokens'],
      {
        sourceOutputs: [
          { lockingBytecode: ['slot'], token: { nft: { capability: 'minting' } }, valueSatoshis: 10_000 },
        ],
        transaction: {
          inputs: [{ unlockingBytecode: ['slot'] }],
          outputs: [
            { token: { nft: { capability: 'minting' } }, valueSatoshis: 1_000 },
          ],
        },
      },
    ],
    [
      '',
      '<1>',
      'duplicate minting token',
      ['invalid', 'chip_cashtokens'],
      {
        sourceOutputs: [
          { lockingBytecode: ['slot'], token: { nft: { capability: 'minting' } }, valueSatoshis: 10_000 },
        ],
        transaction: {
          inputs: [{ unlockingBytecode: ['slot'] }],
          outputs: [
          { token: { nft: { capability: 'minting' } }, valueSatoshis: 1_000 },
          { token: { nft: { capability: 'minting' } }, valueSatoshis: 1_000 },
          ],
        },
      },
    ],
    [
      '',
      '<1>',
      'duplicate minting token (retain 1 and duplicate 1)',
      ['invalid', 'chip_cashtokens'],
      {
        sourceOutputs: [
        { lockingBytecode: ['slot'], token: { nft: { capability: 'minting' } }, valueSatoshis: 10_000 },
        { lockingBytecode: { script: 'lockEmptyP2sh20' }, token: { nft: { capability: 'minting' } }, valueSatoshis: 10_000 },
        ],
        transaction: {
          inputs: [{ unlockingBytecode: ['slot'] }, { unlockingBytecode: { script: 'unlockEmptyP2sh20' } }],
          outputs: [
          { token: { nft: { capability: 'minting' } }, valueSatoshis: 1_000 },
          { token: { nft: { capability: 'minting' } }, valueSatoshis: 1_000 },
          { token: { nft: { capability: 'minting' } }, valueSatoshis: 1_000 },
          ],
        },
      },
    ],
    [
      '',
      '<1>',
      'mint 1 immutable token, destroy minting token',
      ['invalid', 'chip_cashtokens'],
      {
        sourceOutputs: [{ lockingBytecode: ['slot'], token: { nft: { capability: 'minting' } }, valueSatoshis: 10_000 }],
        transaction: { inputs: [{ unlockingBytecode: ['slot'] }], outputs: [{ token: { nft: { commitment: '01' } }, valueSatoshis: 1_000 }] },
      },
    ],
    [
      '',
      '<1>',
      'mint 1 immutable token, destroy minting token (attempt with minting token of wrong category)',
      ['invalid', 'chip_cashtokens_invalid'],
      {
        sourceOutputs: [{ lockingBytecode: ['slot'], token: { category: '0000000000000000000000000000000000000000000000000000000000000003', nft: { capability: 'minting' } }, valueSatoshis: 10_000 }],
        transaction: { inputs: [{ unlockingBytecode: ['slot'] }], outputs: [{ token: { nft: { commitment: '01' } }, valueSatoshis: 1_000 }] },
      },
    ],
    [
      '',
      '<1>',
      'mint 1 immutable token, keep minting token',
      ['invalid', 'chip_cashtokens'],
      {
        sourceOutputs: [{ lockingBytecode: ['slot'], token: { nft: { capability: 'minting' } }, valueSatoshis: 10_000 }],
        transaction: {
          inputs: [{ unlockingBytecode: ['slot'] }],
          outputs: [
            { token: { nft: {} }, valueSatoshis: 1_000 },
            { token: { nft: { capability: 'minting' } }, valueSatoshis: 1_000 },
          ],
        },
      },
    ],
    [
      '',
      '<1>',
      'mint 1 immutable token, keep minting token (with modified commitment)',
      ['invalid', 'chip_cashtokens'],
      {
        sourceOutputs: [{ lockingBytecode: ['slot'], token: { nft: { capability: 'minting' } }, valueSatoshis: 10_000 }],
        transaction: {
          inputs: [{ unlockingBytecode: ['slot'] }],
          outputs: [
            { token: { nft: {} }, valueSatoshis: 1_000 },
            { token: { nft: { capability: 'minting', commitment: '01' } }, valueSatoshis: 1_000 },
          ],
        },
      },
    ],
    [
      '',
      '<1>',
      'mint 9 immutable tokens, destroy minting token',
      ['invalid', 'chip_cashtokens'],
      {
        sourceOutputs: [{ lockingBytecode: ['slot'], token: { nft: { capability: 'minting' } }, valueSatoshis: 10_000 }],
        transaction: {
          inputs: [{ unlockingBytecode: ['slot'] }],
          outputs: [
            { token: { nft: {} }, valueSatoshis: 1_000 },
            { token: { nft: {} }, valueSatoshis: 1_000 },
            { token: { nft: { commitment: '01' } }, valueSatoshis: 1_000 },
            { token: { nft: { commitment: '02' } }, valueSatoshis: 1_000 },
            { token: { nft: { commitment: '03' } }, valueSatoshis: 1_000 },
            { token: { nft: { commitment: '04' } }, valueSatoshis: 1_000 },
            { token: { nft: { commitment: '05' } }, valueSatoshis: 1_000 },
            { token: { nft: { commitment: '06' } }, valueSatoshis: 1_000 },
            { token: { nft: { commitment: '07' } }, valueSatoshis: 1_000 },
          ],
        },
      },
    ],
    [
      '',
      '<1>',
      'mint 9 immutable tokens, keep minting token',
      ['invalid', 'chip_cashtokens'],
      {
        sourceOutputs: [{ lockingBytecode: ['slot'], token: { nft: { capability: 'minting' } }, valueSatoshis: 10_000 }],
        transaction: {
          inputs: [{ unlockingBytecode: ['slot'] }],
          outputs: [
            { token: { nft: {} }, valueSatoshis: 1_000 },
            { token: { nft: {} }, valueSatoshis: 1_000 },
            { token: { nft: { commitment: '01' } }, valueSatoshis: 1_000 },
            { token: { nft: { commitment: '02' } }, valueSatoshis: 1_000 },
            { token: { nft: { commitment: '03' } }, valueSatoshis: 1_000 },
            { token: { nft: { commitment: '04' } }, valueSatoshis: 1_000 },
            { token: { nft: { commitment: '05' } }, valueSatoshis: 1_000 },
            { token: { nft: { commitment: '06' } }, valueSatoshis: 1_000 },
            { token: { nft: { capability: 'minting', commitment: '07' } }, valueSatoshis: 1_000 },
          ],
        },
      },
    ],
    [
      '',
      '<1>',
      'mint multiple, maximum-sized immutable tokens, destroy minting token (limited by maximum transaction size)',
      ['invalid', 'chip_cashtokens'],
      { sourceOutputs: [{ lockingBytecode: ['slot'], token: { nft: { capability: 'minting' } }, valueSatoshis: 100_000 }], transaction: { inputs: [{ unlockingBytecode: ['slot'] }], outputs: [...range(20).map(() => ({ token: { nft: { commitment: binToHex(Uint8Array.from(range(40))) } }, valueSatoshis: 1_000 }))] } },
    ],
    [
      '',
      '<1>',
      'mint mutable tokens, destroy minting token',
      ['invalid', 'chip_cashtokens'],
      {
        sourceOutputs: [{ lockingBytecode: ['slot'], token: { nft: { capability: 'minting' } }, valueSatoshis: 10_000 }],
        transaction: {
          inputs: [{ unlockingBytecode: ['slot'] }],
          outputs: [
            { token: { nft: {} }, valueSatoshis: 1_000 },
            { token: { nft: {} }, valueSatoshis: 1_000 },
            { token: { nft: { capability: 'mutable' } }, valueSatoshis: 1_000 },
            { token: { nft: { capability: 'mutable' } }, valueSatoshis: 1_000 },
            { token: { nft: { capability: 'mutable' } }, valueSatoshis: 1_000 },
          ],
        },
      },
    ],
    [
      '',
      '<1>',
      'mint multiple NFTs, various capabilities',
      ['invalid', 'chip_cashtokens'],
      {
        sourceOutputs: [{ lockingBytecode: ['slot'], token: { nft: { capability: 'minting' } }, valueSatoshis: 10_000 }],
        transaction: {
          inputs: [{ unlockingBytecode: ['slot'] }],
          outputs: [
            { token: { nft: {} }, valueSatoshis: 1_000 },
            { token: { nft: {} }, valueSatoshis: 1_000 },
            { token: { nft: { capability: 'minting' } }, valueSatoshis: 1_000 },
            { token: { nft: { capability: 'minting' } }, valueSatoshis: 1_000 },
            { token: { nft: { capability: 'mutable' } }, valueSatoshis: 1_000 },
            { token: { nft: { capability: 'mutable' } }, valueSatoshis: 1_000 },
            { token: { nft: { capability: 'mutable' } }, valueSatoshis: 1_000 },
          ],
        },
      },
    ],
    [
      '',
      '<1>',
      'mint multiple NFTs, various capabilities (attempt to mint a fungible token after genesis transaction)',
      ['invalid', 'chip_cashtokens_invalid'],
      {
        sourceOutputs: [{ lockingBytecode: ['slot'], token: { nft: { capability: 'minting' } }, valueSatoshis: 10_000 }],
        transaction: {
          inputs: [{ unlockingBytecode: ['slot'] }],
          outputs: [
            { token: { nft: {} }, valueSatoshis: 1_000 },
            { token: { nft: {} }, valueSatoshis: 1_000 },
            { token: { amount: 1, nft: { capability: 'minting' } }, valueSatoshis: 1_000 },
            { token: { nft: { capability: 'minting' } }, valueSatoshis: 1_000 },
            { token: { nft: { capability: 'mutable' } }, valueSatoshis: 1_000 },
            { token: { nft: { capability: 'mutable' } }, valueSatoshis: 1_000 },
            { token: { nft: { capability: 'mutable' } }, valueSatoshis: 1_000 },
          ],
        },
      },
    ],
    [
      '',
      '<1>',
      'mint 2 immutable tokens while moving an mutable token (of the same category, burn minting token)',
      ['invalid', 'chip_cashtokens'],
      {
        sourceOutputs: [
          { lockingBytecode: { script: 'lockEmptyP2sh20' }, token: { nft: { capability: 'mutable' } }, valueSatoshis: 10_000 },
          { lockingBytecode: ['slot'], token: { nft: { capability: 'minting' } }, valueSatoshis: 10_000 },
        ],
        transaction: {
          inputs: [{ unlockingBytecode: { script: 'unlockEmptyP2sh20' } }, { unlockingBytecode: ['slot'] }],
          outputs: [
            { token: { nft: {} }, valueSatoshis: 1_000 },
            { token: { nft: {} }, valueSatoshis: 1_000 },
            { token: { nft: { capability: 'mutable' } }, valueSatoshis: 1_000 },
          ],
        },
      },
    ],
    [
      '',
      '<1>',
      'mint 3 immutable tokens while dropping an immutable token (of the same category, burn minting token)',
      ['invalid', 'chip_cashtokens'],
      {
        sourceOutputs: [
          { lockingBytecode: { script: 'lockEmptyP2sh20' }, token: { nft: { commitment: '040506' } }, valueSatoshis: 10_000 },
          { lockingBytecode: ['slot'], token: { nft: { capability: 'minting' } }, valueSatoshis: 10_000 },
        ],
        transaction: {
          inputs: [{ unlockingBytecode: { script: 'unlockEmptyP2sh20' } }, { unlockingBytecode: ['slot'] }],
          outputs: [
            { token: { nft: {} }, valueSatoshis: 1_000 },
            { token: { nft: {} }, valueSatoshis: 1_000 },
            { token: { nft: {} }, valueSatoshis: 1_000 },
          ],
        },
      },
    ],
    [
      '',
      '<1>',
      'mint an immutable token while splitting fungible token outputs (of the same category)',
      ['invalid', 'chip_cashtokens'],
      {
        sourceOutputs: [
          { lockingBytecode: { script: 'lockEmptyP2sh20' }, token: { amount: 10, nft: { commitment: '040506' } }, valueSatoshis: 10_000 },
          { lockingBytecode: ['slot'], token: { nft: { capability: 'minting' } }, valueSatoshis: 10_000 },
        ],
        transaction: {
          inputs: [{ unlockingBytecode: { script: 'unlockEmptyP2sh20' } }, { unlockingBytecode: ['slot'] }],
          outputs: [
            { token: { nft: { capability: 'minting' } }, valueSatoshis: 1_000 },
            { token: { amount: 5, nft: { commitment: '040506' } }, valueSatoshis: 1_000 },
            { token: { amount: 5, nft: {} }, valueSatoshis: 1_000 },
          ],
        },
      },
    ],
    [
      '',
      '<1>',
      'mint an immutable token while minting fungible and minting tokens (genesis transaction) of a new category',
      ['invalid', 'chip_cashtokens'],
      {
        sourceOutputs: [{ lockingBytecode: ['slot'], token: { nft: { capability: 'minting' } }, valueSatoshis: 10_000 }],
        transaction: {
          inputs: [{ unlockingBytecode: ['slot'] }],
          outputs: [
            { token: { category: '0000000000000000000000000000000000000000000000000000000000000001', nft: { capability: 'minting' } }, valueSatoshis: 1_000 },
            { token: { amount: 1000, category: '0000000000000000000000000000000000000000000000000000000000000001', nft: { capability: 'minting' } }, valueSatoshis: 1_000 },
            { token: { nft: { capability: 'minting' } }, valueSatoshis: 1_000 },
            { token: { nft: {} }, valueSatoshis: 1_000 },
          ],
        },
      },
    ],
    [
      '',
      '<1>',
      'mint an immutable token while minting fungible and minting tokens (genesis transaction) of a new category (attempt to add fungible tokens of original category)',
      ['invalid', 'chip_cashtokens_invalid'],
      {
        sourceOutputs: [{ lockingBytecode: ['slot'], token: { nft: { capability: 'minting' } }, valueSatoshis: 10_000 }],
        transaction: {
          inputs: [{ unlockingBytecode: ['slot'] }],
          outputs: [
            { token: { category: '0000000000000000000000000000000000000000000000000000000000000001', nft: { capability: 'minting' } }, valueSatoshis: 1_000 },
            { token: { amount: 1000, category: '0000000000000000000000000000000000000000000000000000000000000001', nft: { capability: 'minting' } }, valueSatoshis: 1_000 },
            { token: { nft: { capability: 'minting' } }, valueSatoshis: 1_000 },
            { token: { amount: 1, nft: {} }, valueSatoshis: 1_000 },
          ],
        },
      },
    ],
    [
      '',
      '<1>',
      'mint an immutable token while modifying a mutable token of another category',
      ['invalid', 'chip_cashtokens'],
      {
        sourceOutputs: [
          { lockingBytecode: { script: 'lockEmptyP2sh20' }, token: { category: '0000000000000000000000000000000000000000000000000000000000000003', nft: { capability: 'mutable', commitment: '040506' } }, valueSatoshis: 10_000 },
          { lockingBytecode: ['slot'], token: { nft: { capability: 'minting' } }, valueSatoshis: 10_000 },
        ],
        transaction: {
          inputs: [{ outpointIndex: 2, unlockingBytecode: { script: 'unlockEmptyP2sh20' } }, { unlockingBytecode: ['slot'] }],
          outputs: [
            { token: { nft: { capability: 'minting' } }, valueSatoshis: 1_000 },
            { token: { nft: {} }, valueSatoshis: 1_000 },
            { token: { category: '0000000000000000000000000000000000000000000000000000000000000003', nft: { capability: 'mutable', commitment: '050607' } }, valueSatoshis: 1_000 },
          ],
        },
      },
    ],
    [
      '',
      '<1>',
      'mint an immutable token while downgrading a mutable token of another category',
      ['invalid', 'chip_cashtokens'],
      {
        sourceOutputs: [
          { lockingBytecode: { script: 'lockEmptyP2sh20' }, token: { category: '0000000000000000000000000000000000000000000000000000000000000003', nft: { capability: 'mutable', commitment: '040506' } }, valueSatoshis: 10_000 },
          { lockingBytecode: ['slot'], token: { nft: { capability: 'minting' } }, valueSatoshis: 10_000 },
        ],
        transaction: {
          inputs: [{ outpointIndex: 2, unlockingBytecode: { script: 'unlockEmptyP2sh20' } }, { unlockingBytecode: ['slot'] }],
          outputs: [
            { token: { nft: { capability: 'minting' } }, valueSatoshis: 1_000 },
            { token: { nft: {} }, valueSatoshis: 1_000 },
            { token: { category: '0000000000000000000000000000000000000000000000000000000000000003', nft: { commitment: '050607' } }, valueSatoshis: 1_000 },
          ],
        },
      },
    ],
    // test mutable tokens
<<<<<<< HEAD
    ['', '<1>', 'implicitly destroy mutable token', ['invalid', 'chip_cashtokens'], { sourceOutputs: [{ lockingBytecode: ['slot'], token: { nft: { capability: 'mutable' } }, valueSatoshis: 10_000 }], transaction: { inputs: [{ unlockingBytecode: ['slot'] }], outputs: [{ valueSatoshis: 1_000 }, { valueSatoshis: 1_000 }] } }],
=======
    ['', '<1>', 'implicitly destroy mutable token', ['invalid', 'chip_cashtokens'], { sourceOutputs: [{ lockingBytecode: ['slot'], token: { nft: { capability: 'mutable' } }, valueSatoshis: 10_000 }], transaction: { inputs: [{ unlockingBytecode: ['slot'] }], outputs: [{ valueSatoshis: 1_000 }] } }],
    [
      '',
      '<1>',
      'move mutable token',
      ['invalid', 'chip_cashtokens'],
      {
        sourceOutputs: [
          { lockingBytecode: ['slot'], token: { nft: { capability: 'mutable' } }, valueSatoshis: 10_000 },
        ],
        transaction: {
          inputs: [{ unlockingBytecode: ['slot'] }],
          outputs: [
            { token: { nft: { capability: 'mutable' } }, valueSatoshis: 1_000 },
          ],
        },
      },
    ],
    [
      '',
      '<1>',
      'attempt to duplicate mutable token',
      ['invalid', 'chip_cashtokens_invalid'],
      {
        sourceOutputs: [
          { lockingBytecode: ['slot'], token: { nft: { capability: 'mutable' } }, valueSatoshis: 10_000 },
        ],
        transaction: {
          inputs: [{ unlockingBytecode: ['slot'] }],
          outputs: [
          { token: { nft: { capability: 'mutable' } }, valueSatoshis: 1_000 },
          { token: { nft: { capability: 'mutable' } }, valueSatoshis: 1_000 },
          ],
        },
      },
    ],
    [
      '',
      '<1>',
      'attempt to duplicate mutable token (retain 1 and duplicate 1)',
      ['invalid', 'chip_cashtokens_invalid'],
      {
        sourceOutputs: [
        { lockingBytecode: ['slot'], token: { nft: { capability: 'mutable' } }, valueSatoshis: 10_000 },
        { lockingBytecode: { script: 'lockEmptyP2sh20' }, token: { nft: { capability: 'mutable' } }, valueSatoshis: 10_000 },
        ],
        transaction: {
          inputs: [{ unlockingBytecode: ['slot'] }, { unlockingBytecode: { script: 'unlockEmptyP2sh20' } }],
          outputs: [
          { token: { nft: { capability: 'mutable' } }, valueSatoshis: 1_000 },
          { token: { nft: { capability: 'mutable' } }, valueSatoshis: 1_000 },
          { token: { nft: { capability: 'mutable' } }, valueSatoshis: 1_000 },
          ],
        },
      },
    ],
>>>>>>> 7f0ff36d
    ['', '<1>', 'modify mutable token', ['invalid', 'chip_cashtokens'], { sourceOutputs: [{ lockingBytecode: ['slot'], token: { nft: { capability: 'mutable' } }, valueSatoshis: 10_000 }], transaction: { inputs: [{ unlockingBytecode: ['slot'] }], outputs: [{ token: { nft: { capability: 'mutable', commitment: '01' } }, valueSatoshis: 1_000 }] } }],
    ['', '<1>', 'downgrade mutable token to immutable token', ['invalid', 'chip_cashtokens'], { sourceOutputs: [{ lockingBytecode: ['slot'], token: { nft: { capability: 'mutable' } }, valueSatoshis: 10_000 }], transaction: { inputs: [{ unlockingBytecode: ['slot'] }], outputs: [{ token: { nft: {} }, valueSatoshis: 1_000 }] } }],
    ['', '<1>', 'modify and downgrade mutable token to immutable token', ['invalid', 'chip_cashtokens'], { sourceOutputs: [{ lockingBytecode: ['slot'], token: { nft: { capability: 'mutable' } }, valueSatoshis: 10_000 }], transaction: { inputs: [{ unlockingBytecode: ['slot'] }], outputs: [{ token: { nft: { commitment: '01' } }, valueSatoshis: 1_000 }] } }],
    [
      '',
      '<1>',
      'modify 2 mutable tokens of the same category',
      ['invalid', 'chip_cashtokens'],
      {
        sourceOutputs: [
          { lockingBytecode: { script: 'lockEmptyP2sh20' }, token: { nft: { capability: 'mutable', commitment: '040506' } }, valueSatoshis: 10_000 },
          { lockingBytecode: ['slot'], token: { nft: { capability: 'mutable', commitment: '050607' } }, valueSatoshis: 10_000 },
        ],
        transaction: {
          inputs: [{ outpointIndex: 2, unlockingBytecode: { script: 'unlockEmptyP2sh20' } }, { unlockingBytecode: ['slot'] }],
          outputs: [
            { token: { nft: { capability: 'mutable' } }, valueSatoshis: 1_000 },
            { token: { nft: { capability: 'mutable' } }, valueSatoshis: 1_000 },
          ],
        },
      },
    ],
    [
      '',
      '<1>',
      'modify 1 of 2 mutable tokens of the same category',
      ['invalid', 'chip_cashtokens'],
      {
        sourceOutputs: [
          { lockingBytecode: { script: 'lockEmptyP2sh20' }, token: { nft: { capability: 'mutable', commitment: '040506' } }, valueSatoshis: 10_000 },
          { lockingBytecode: ['slot'], token: { nft: { capability: 'mutable', commitment: '050607' } }, valueSatoshis: 10_000 },
        ],
        transaction: {
          inputs: [{ outpointIndex: 2, unlockingBytecode: { script: 'unlockEmptyP2sh20' } }, { unlockingBytecode: ['slot'] }],
          outputs: [
            { token: { nft: { capability: 'mutable' } }, valueSatoshis: 1_000 },
            { token: { nft: { capability: 'mutable', commitment: '050607' } }, valueSatoshis: 1_000 },
          ],
        },
      },
    ],
    [
      '',
      '<1>',
      'downgrade 2 mutable tokens of the same category (modify one)',
      ['invalid', 'chip_cashtokens'],
      {
        sourceOutputs: [
          { lockingBytecode: { script: 'lockEmptyP2sh20' }, token: { nft: { capability: 'mutable', commitment: '040506' } }, valueSatoshis: 10_000 },
          { lockingBytecode: ['slot'], token: { nft: { capability: 'mutable', commitment: '050607' } }, valueSatoshis: 10_000 },
        ],
        transaction: {
          inputs: [{ outpointIndex: 2, unlockingBytecode: { script: 'unlockEmptyP2sh20' } }, { unlockingBytecode: ['slot'] }],
          outputs: [
            { token: { nft: {} }, valueSatoshis: 1_000 },
            { token: { nft: { commitment: '040506' } }, valueSatoshis: 1_000 },
          ],
        },
      },
    ],
    [
      '',
      '<1>',
      'downgrade 2 mutable tokens of the same category (modify both)',
      ['invalid', 'chip_cashtokens'],
      {
        sourceOutputs: [
          { lockingBytecode: { script: 'lockEmptyP2sh20' }, token: { nft: { capability: 'mutable', commitment: '040506' } }, valueSatoshis: 10_000 },
          { lockingBytecode: ['slot'], token: { nft: { capability: 'mutable', commitment: '050607' } }, valueSatoshis: 10_000 },
        ],
        transaction: {
          inputs: [{ outpointIndex: 2, unlockingBytecode: { script: 'unlockEmptyP2sh20' } }, { unlockingBytecode: ['slot'] }],
          outputs: [
            { token: { nft: { commitment: '04050607' } }, valueSatoshis: 1_000 },
            { token: { nft: { commitment: '05060708' } }, valueSatoshis: 1_000 },
          ],
        },
      },
    ],
    [
      '',
      '<1>',
      'downgrade and modify 1 mutable token while moving 1 immutable token (of the same category)',
      ['invalid', 'chip_cashtokens'],
      {
        sourceOutputs: [
          { lockingBytecode: { script: 'lockEmptyP2sh20' }, token: { nft: { commitment: '040506' } }, valueSatoshis: 10_000 },
          { lockingBytecode: ['slot'], token: { nft: { capability: 'mutable', commitment: '050607' } }, valueSatoshis: 10_000 },
        ],
        transaction: {
          inputs: [{ outpointIndex: 2, unlockingBytecode: { script: 'unlockEmptyP2sh20' } }, { unlockingBytecode: ['slot'] }],
          outputs: [
            { token: { nft: { commitment: '040506' } }, valueSatoshis: 1_000 },
            { token: { nft: { commitment: '05060708' } }, valueSatoshis: 1_000 },
          ],
        },
      },
    ],
    [
      '',
      '<1>',
      'downgrade and modify 1 mutable token while moving 1 immutable token (of another category)',
      ['invalid', 'chip_cashtokens'],
      {
        sourceOutputs: [
          { lockingBytecode: { script: 'lockEmptyP2sh20' }, token: { category: '0000000000000000000000000000000000000000000000000000000000000003', nft: { commitment: '040506' } }, valueSatoshis: 10_000 },
          { lockingBytecode: ['slot'], token: { nft: { capability: 'mutable', commitment: '050607' } }, valueSatoshis: 10_000 },
        ],
        transaction: {
          inputs: [{ outpointIndex: 2, unlockingBytecode: { script: 'unlockEmptyP2sh20' } }, { unlockingBytecode: ['slot'] }],
          outputs: [
            { token: { category: '0000000000000000000000000000000000000000000000000000000000000003', nft: { commitment: '040506' } }, valueSatoshis: 1_000 },
            { token: { nft: { commitment: '05060708' } }, valueSatoshis: 1_000 },
          ],
        },
      },
    ],
    [
      '',
      '<1>',
      'attempt to swap commitments of one mutable and one immutable token of the same category',
      ['invalid', 'chip_cashtokens_invalid'],
      {
        sourceOutputs: [
          { lockingBytecode: { script: 'lockEmptyP2sh20' }, token: { nft: { commitment: '040506' } }, valueSatoshis: 10_000 },
          { lockingBytecode: ['slot'], token: { nft: { capability: 'mutable', commitment: '050607' } }, valueSatoshis: 10_000 },
        ],
        transaction: {
          inputs: [{ outpointIndex: 2, unlockingBytecode: { script: 'unlockEmptyP2sh20' } }, { unlockingBytecode: ['slot'] }],
          outputs: [
            { token: { nft: { capability: 'mutable', commitment: '040506' } }, valueSatoshis: 1_000 },
            { token: { nft: { commitment: '050607' } }, valueSatoshis: 1_000 },
          ],
        },
      },
    ],
    [
      '',
      '<1>',
      'modify 2 mutable tokens while dropping 1 immutable token of the same category',
      ['invalid', 'chip_cashtokens'],
      {
        sourceOutputs: [
          { lockingBytecode: { script: 'lockEmptyP2sh20' }, token: { nft: { commitment: '040506' } }, valueSatoshis: 10_000 },
          { lockingBytecode: { script: 'lockEmptyP2sh20' }, token: { nft: { capability: 'mutable' } }, valueSatoshis: 10_000 },
          { lockingBytecode: ['slot'], token: { nft: { capability: 'mutable' } }, valueSatoshis: 10_000 },
        ],
        transaction: {
          inputs: [{ outpointIndex: 5, unlockingBytecode: { script: 'unlockEmptyP2sh20' } }, { unlockingBytecode: { script: 'unlockEmptyP2sh20' } }, { unlockingBytecode: ['slot'] }],
          outputs: [{ valueSatoshis: 1_000 }, { token: { nft: { capability: 'mutable', commitment: '040506' } }, valueSatoshis: 1_000 }, { token: { nft: { capability: 'mutable', commitment: '040506' } }, valueSatoshis: 1_000 }],
        },
      },
    ],
    [
      '',
      '<1>',
      'modify 2 mutable tokens while dropping 1 immutable token of the same category (attempt to only swap commitments)',
      ['invalid', 'chip_cashtokens_invalid'],
      {
        sourceOutputs: [
          { lockingBytecode: { script: 'lockEmptyP2sh20' }, token: { nft: { commitment: '040506' } }, valueSatoshis: 10_000 },
          { lockingBytecode: { script: 'lockEmptyP2sh20' }, token: { nft: { capability: 'mutable' } }, valueSatoshis: 10_000 },
          { lockingBytecode: ['slot'], token: { nft: { capability: 'mutable' } }, valueSatoshis: 10_000 },
        ],
        transaction: {
          inputs: [{ outpointIndex: 5, unlockingBytecode: { script: 'unlockEmptyP2sh20' } }, { unlockingBytecode: { script: 'unlockEmptyP2sh20' } }, { unlockingBytecode: ['slot'] }],
          outputs: [
            { token: { nft: {} }, valueSatoshis: 1_000 },
            { token: { nft: { capability: 'mutable', commitment: '040506' } }, valueSatoshis: 1_000 },
            { token: { nft: { capability: 'mutable', commitment: '040506' } }, valueSatoshis: 1_000 },
          ],
        },
      },
    ],
    [
      '',
      '<1>',
      'downgrade 2 mutable tokens while moving 1 immutable token of the same category',
      ['invalid', 'chip_cashtokens'],
      {
        sourceOutputs: [
          { lockingBytecode: { script: 'lockEmptyP2sh20' }, token: { nft: { commitment: '040506' } }, valueSatoshis: 10_000 },
          { lockingBytecode: { script: 'lockEmptyP2sh20' }, token: { nft: { capability: 'mutable' } }, valueSatoshis: 10_000 },
          { lockingBytecode: ['slot'], token: { nft: { capability: 'mutable' } }, valueSatoshis: 10_000 },
        ],
        transaction: {
          inputs: [{ outpointIndex: 5, unlockingBytecode: { script: 'unlockEmptyP2sh20' } }, { unlockingBytecode: { script: 'unlockEmptyP2sh20' } }, { unlockingBytecode: ['slot'] }],
          outputs: [
            { token: { nft: {} }, valueSatoshis: 1_000 },
            { token: { nft: { commitment: '040506' } }, valueSatoshis: 1_000 },
            { token: { nft: {} }, valueSatoshis: 1_000 },
          ],
        },
      },
    ],
    [
      '',
      '<1>',
      'downgrade 2 mutable tokens while moving 1 immutable token of the same category (attempt to modify immutable token)',
      ['invalid', 'chip_cashtokens_invalid'],
      {
        sourceOutputs: [
          { lockingBytecode: { script: 'lockEmptyP2sh20' }, token: { nft: { commitment: '040506' } }, valueSatoshis: 10_000 },
          { lockingBytecode: { script: 'lockEmptyP2sh20' }, token: { nft: { capability: 'mutable' } }, valueSatoshis: 10_000 },
          { lockingBytecode: ['slot'], token: { nft: { capability: 'mutable' } }, valueSatoshis: 10_000 },
        ],
        transaction: {
          inputs: [{ outpointIndex: 5, unlockingBytecode: { script: 'unlockEmptyP2sh20' } }, { unlockingBytecode: { script: 'unlockEmptyP2sh20' } }, { unlockingBytecode: ['slot'] }],
          outputs: [
            { token: { nft: {} }, valueSatoshis: 1_000 },
            { token: { nft: {} }, valueSatoshis: 1_000 },
            { token: { nft: {} }, valueSatoshis: 1_000 },
          ],
        },
      },
    ],
    [
      '',
      '<1>',
      'modify, downgrade, and/or destroy mutable tokens of multiple categories',
      ['invalid', 'chip_cashtokens'],
      {
        sourceOutputs: [
          { lockingBytecode: { script: 'lockEmptyP2sh20' }, token: { category: '0000000000000000000000000000000000000000000000000000000000000003', nft: { commitment: '040506' } }, valueSatoshis: 10_000 },
          { lockingBytecode: { script: 'lockEmptyP2sh20' }, token: { category: '0000000000000000000000000000000000000000000000000000000000000003', nft: { capability: 'mutable', commitment: '040506' } }, valueSatoshis: 10_000 },
          { lockingBytecode: { script: 'lockEmptyP2sh20' }, token: { category: '0000000000000000000000000000000000000000000000000000000000000003', nft: { capability: 'mutable' } }, valueSatoshis: 10_000 },
          { lockingBytecode: { script: 'lockEmptyP2sh20' }, token: { nft: { capability: 'mutable' } }, valueSatoshis: 10_000 },
          { lockingBytecode: { script: 'lockEmptyP2sh20' }, token: { nft: { capability: 'mutable' } }, valueSatoshis: 10_000 },
          { lockingBytecode: { script: 'lockEmptyP2sh20' }, token: { nft: {} }, valueSatoshis: 10_000 },
          { lockingBytecode: { script: 'lockEmptyP2sh20' }, token: { nft: {} }, valueSatoshis: 10_000 },
          { lockingBytecode: ['slot'], token: { nft: {} }, valueSatoshis: 10_000 },
        ],
        transaction: {
          inputs: [
            { outpointIndex: 100, unlockingBytecode: { script: 'unlockEmptyP2sh20' } },
            { unlockingBytecode: { script: 'unlockEmptyP2sh20' } },
            { unlockingBytecode: { script: 'unlockEmptyP2sh20' } },
            { unlockingBytecode: { script: 'unlockEmptyP2sh20' } },
            { unlockingBytecode: { script: 'unlockEmptyP2sh20' } },
            { unlockingBytecode: { script: 'unlockEmptyP2sh20' } },
            { unlockingBytecode: { script: 'unlockEmptyP2sh20' } },
            { unlockingBytecode: ['slot'] },
          ],
          outputs: [
            { token: { category: '0000000000000000000000000000000000000000000000000000000000000003', nft: { commitment: '040506' } }, valueSatoshis: 1_000 },
            { token: { category: '0000000000000000000000000000000000000000000000000000000000000003', nft: { capability: 'mutable' } }, valueSatoshis: 1_000 },
            { token: { nft: { capability: 'mutable', commitment: '010203' } }, valueSatoshis: 1_000 },
            { token: { nft: { commitment: '010203' } }, valueSatoshis: 1_000 },
            { token: { nft: {} }, valueSatoshis: 1_000 },
          ],
        },
      },
    ],
    [
      '',
      '<1>',
      'modify, downgrade, and/or destroy mutable tokens of multiple categories (attempt with insufficient mutable tokens)',
      ['invalid', 'chip_cashtokens_invalid'],
      {
        sourceOutputs: [
          { lockingBytecode: { script: 'lockEmptyP2sh20' }, token: { category: '0000000000000000000000000000000000000000000000000000000000000003', nft: { commitment: '040506' } }, valueSatoshis: 10_000 },
          { lockingBytecode: { script: 'lockEmptyP2sh20' }, token: { category: '0000000000000000000000000000000000000000000000000000000000000003', nft: { capability: 'mutable', commitment: '040506' } }, valueSatoshis: 10_000 },
          { lockingBytecode: { script: 'lockEmptyP2sh20' }, token: { category: '0000000000000000000000000000000000000000000000000000000000000003', nft: { capability: 'mutable' } }, valueSatoshis: 10_000 },
          { lockingBytecode: { script: 'lockEmptyP2sh20' }, token: { nft: { capability: 'mutable' } }, valueSatoshis: 10_000 },
          { lockingBytecode: { script: 'lockEmptyP2sh20' }, token: { nft: { capability: 'mutable' } }, valueSatoshis: 10_000 },
          { lockingBytecode: { script: 'lockEmptyP2sh20' }, token: { nft: {} }, valueSatoshis: 10_000 },
          { lockingBytecode: { script: 'lockEmptyP2sh20' }, token: { nft: {} }, valueSatoshis: 10_000 },
          { lockingBytecode: ['slot'], token: { nft: {} }, valueSatoshis: 10_000 },
        ],
        transaction: {
          inputs: [
            { outpointIndex: 100, unlockingBytecode: { script: 'unlockEmptyP2sh20' } },
            { unlockingBytecode: { script: 'unlockEmptyP2sh20' } },
            { unlockingBytecode: { script: 'unlockEmptyP2sh20' } },
            { unlockingBytecode: { script: 'unlockEmptyP2sh20' } },
            { unlockingBytecode: { script: 'unlockEmptyP2sh20' } },
            { unlockingBytecode: { script: 'unlockEmptyP2sh20' } },
            { unlockingBytecode: { script: 'unlockEmptyP2sh20' } },
            { unlockingBytecode: ['slot'] },
          ],
          outputs: [
            { token: { category: '0000000000000000000000000000000000000000000000000000000000000003', nft: { commitment: '040506' } }, valueSatoshis: 1_000 },
            { token: { category: '0000000000000000000000000000000000000000000000000000000000000003', nft: { capability: 'mutable' } }, valueSatoshis: 1_000 },
            { token: { nft: { capability: 'mutable', commitment: '010203' } }, valueSatoshis: 1_000 },
            { token: { nft: { commitment: '010203' } }, valueSatoshis: 1_000 },
            { token: { nft: { capability: 'mutable' } }, valueSatoshis: 1_000 },
          ],
        },
      },
    ],
    // test immutable tokens
<<<<<<< HEAD
    ['', '<1>', 'implicitly destroy immutable token (4-byte commitment)', ['invalid', 'chip_cashtokens'], { sourceOutputs: [{ lockingBytecode: ['slot'], token: { nft: { commitment: '010203ff' } }, valueSatoshis: 10_000 }], transaction: { inputs: [{ unlockingBytecode: ['slot'] }], outputs: [{ valueSatoshis: 1_000 }, { valueSatoshis: 1_000 }] } }],
    ['', '<1>', 'implicitly destroy immutable token (zero-length commitment)', ['invalid', 'chip_cashtokens'], { sourceOutputs: [{ lockingBytecode: ['slot'], token: { nft: {} }, valueSatoshis: 10_000 }], transaction: { inputs: [{ unlockingBytecode: ['slot'] }], outputs: [{ valueSatoshis: 1_000 }, { valueSatoshis: 1_000 }] } }],
    ['', '<1>', 'move immutable token', ['invalid', 'chip_cashtokens'], { sourceOutputs: [{ lockingBytecode: ['slot'], token: { nft: { commitment: '010203ff' } }, valueSatoshis: 10_000 }], transaction: { inputs: [{ unlockingBytecode: ['slot'] }], outputs: [{ token: { nft: { commitment: '010203ff' } }, valueSatoshis: 693 }] } }],
    [
      '',
      '<1>',
      'move immutable token (P2SH32 and P2SH20 dust)',
      ['invalid', 'chip_cashtokens', 'chip_cashtokens_p2sh20_nonstandard', 'chip_cashtokens_p2sh32_nonstandard'],
      { sourceOutputs: [{ lockingBytecode: ['slot'], token: { nft: { commitment: '010203ff' } }, valueSatoshis: 10_000 }], transaction: { inputs: [{ unlockingBytecode: ['slot'] }], outputs: [{ token: { nft: { commitment: '010203ff' } }, valueSatoshis: 656 }] } },
    ],
    ['', '<1>', 'move immutable token (P2SH32 dust, 657)', ['invalid', 'chip_cashtokens', 'chip_cashtokens_p2sh32_nonstandard'], { sourceOutputs: [{ lockingBytecode: ['slot'], token: { nft: { commitment: '010203ff' } }, valueSatoshis: 10_000 }], transaction: { inputs: [{ unlockingBytecode: ['slot'] }], outputs: [{ token: { nft: { commitment: '010203ff' } }, valueSatoshis: 657 }] } }],
    ['', '<1>', 'move immutable token (P2SH32 dust, 692)', ['invalid', 'chip_cashtokens', 'chip_cashtokens_p2sh32_nonstandard'], { sourceOutputs: [{ lockingBytecode: ['slot'], token: { nft: { commitment: '010203ff' } }, valueSatoshis: 10_000 }], transaction: { inputs: [{ unlockingBytecode: ['slot'] }], outputs: [{ token: { nft: { commitment: '010203ff' } }, valueSatoshis: 692 }] } }],
=======
    ['', '<1>', 'implicitly destroy immutable token (4-byte commitment)', ['invalid', 'chip_cashtokens'], { sourceOutputs: [{ lockingBytecode: ['slot'], token: { nft: { commitment: '010203ff' } }, valueSatoshis: 10_000 }], transaction: { inputs: [{ unlockingBytecode: ['slot'] }], outputs: [{ valueSatoshis: 1_000 }] } }],
    ['', '<1>', 'implicitly destroy immutable token (zero-length commitment)', ['invalid', 'chip_cashtokens'], { sourceOutputs: [{ lockingBytecode: ['slot'], token: { nft: {} }, valueSatoshis: 10_000 }], transaction: { inputs: [{ unlockingBytecode: ['slot'] }], outputs: [{ valueSatoshis: 1_000 }] } }],
    ['', '<1>', 'move immutable token', ['invalid', 'chip_cashtokens'], { sourceOutputs: [{ lockingBytecode: ['slot'], token: { nft: { commitment: '010203ff' } } }], transaction: { inputs: [{ unlockingBytecode: ['slot'] }], outputs: [{ token: { nft: { commitment: '010203ff' } } }] } }],
    [
      '',
      '<1>',
      'attempt to duplicate immutable token',
      ['invalid', 'chip_cashtokens_invalid'],
      {
        sourceOutputs: [
          { lockingBytecode: ['slot'], token: { nft: {} }, valueSatoshis: 10_000 },
        ],
        transaction: {
          inputs: [{ unlockingBytecode: ['slot'] }],
          outputs: [
          { token: { nft: {} }, valueSatoshis: 1_000 },
          { token: { nft: {} }, valueSatoshis: 1_000 },
          ],
        },
      },
    ],
    [
      '',
      '<1>',
      'attempt to duplicate immutable token (retain 1 and duplicate 1)',
      ['invalid', 'chip_cashtokens_invalid'],
      {
        sourceOutputs: [
        { lockingBytecode: ['slot'], token: { nft: {} }, valueSatoshis: 10_000 },
        { lockingBytecode: { script: 'lockEmptyP2sh20' }, token: { nft: {} }, valueSatoshis: 10_000 },
        ],
        transaction: {
          inputs: [{ unlockingBytecode: ['slot'] }, { unlockingBytecode: { script: 'unlockEmptyP2sh20' } }],
          outputs: [
          { token: { nft: {} }, valueSatoshis: 1_000 },
          { token: { nft: {} }, valueSatoshis: 1_000 },
          { token: { nft: {} }, valueSatoshis: 1_000 },
          ],
        },
      },
    ],
>>>>>>> 7f0ff36d
    ['', '<1>', 'attempt to modify immutable token (slice off byte)', ['invalid', 'chip_cashtokens_invalid'], { sourceOutputs: [{ lockingBytecode: ['slot'], token: { nft: { commitment: '010203ff' } } }], transaction: { inputs: [{ unlockingBytecode: ['slot'] }], outputs: [{ token: { nft: { commitment: '010203' } } }] } }],
    ['', '<1>', 'attempt to modify immutable token (append byte)', ['invalid', 'chip_cashtokens_invalid'], { sourceOutputs: [{ lockingBytecode: ['slot'], token: { nft: { commitment: '010203ff' } } }], transaction: { inputs: [{ unlockingBytecode: ['slot'] }], outputs: [{ token: { nft: { commitment: '010203ff00' } } }] } }],
    ['', '<1>', 'attempt to upgrade immutable token to mutable', ['invalid', 'chip_cashtokens_invalid'], { sourceOutputs: [{ lockingBytecode: ['slot'], token: { nft: { commitment: '010203ff' } } }], transaction: { inputs: [{ unlockingBytecode: ['slot'] }], outputs: [{ token: { nft: { capability: 'mutable', commitment: '010203ff' } } }] } }],
    ['', '<1>', 'attempt to upgrade immutable token to minting', ['invalid', 'chip_cashtokens_invalid'], { sourceOutputs: [{ lockingBytecode: ['slot'], token: { nft: { commitment: '010203ff' } } }], transaction: { inputs: [{ unlockingBytecode: ['slot'] }], outputs: [{ token: { nft: { capability: 'minting', commitment: '010203ff' } } }] } }],
    [
      '',
      '<1>',
      'move multiple immutable tokens with different commitments',
      ['invalid', 'chip_cashtokens'],
      {
        sourceOutputs: [
          { lockingBytecode: { script: 'lockEmptyP2sh20' }, token: { nft: { commitment: '01' } }, valueSatoshis: 10_000 },
          { lockingBytecode: ['slot'], token: { nft: { commitment: '02' } }, valueSatoshis: 10_000 },
          { lockingBytecode: { script: 'lockEmptyP2sh20' }, token: { nft: { commitment: '03' } }, valueSatoshis: 10_000 },
        ],
        transaction: {
          inputs: [{ outpointIndex: 100, unlockingBytecode: { script: 'unlockEmptyP2sh20' } }, { unlockingBytecode: ['slot'] }, { unlockingBytecode: { script: 'unlockEmptyP2sh20' } }],
          outputs: [
            { token: { nft: { commitment: '03' } }, valueSatoshis: 1_000 },
            { token: { nft: { commitment: '02' } }, valueSatoshis: 1_000 },
            { token: { nft: { commitment: '01' } }, valueSatoshis: 1_000 },
          ],
        },
      },
    ],
    [
      '',
      '<1>',
      'move multiple immutable tokens with the same commitment',
      ['invalid', 'chip_cashtokens'],
      {
        sourceOutputs: [
          { lockingBytecode: { script: 'lockEmptyP2sh20' }, token: { nft: { commitment: '01' } }, valueSatoshis: 10_000 },
          { lockingBytecode: ['slot'], token: { nft: { commitment: '01' } }, valueSatoshis: 10_000 },
          { lockingBytecode: { script: 'lockEmptyP2sh20' }, token: { nft: { commitment: '01' } }, valueSatoshis: 10_000 },
        ],
        transaction: {
          inputs: [{ outpointIndex: 100, unlockingBytecode: { script: 'unlockEmptyP2sh20' } }, { unlockingBytecode: ['slot'] }, { unlockingBytecode: { script: 'unlockEmptyP2sh20' } }],
          outputs: [
            { token: { nft: { commitment: '01' } }, valueSatoshis: 1_000 },
            { token: { nft: { commitment: '01' } }, valueSatoshis: 1_000 },
            { token: { nft: { commitment: '01' } }, valueSatoshis: 1_000 },
          ],
        },
      },
    ],
    [
      '',
      '<1>',
      'move multiple immutable tokens with the same commitment (attempt to drop a commitment)',
      ['invalid', 'chip_cashtokens_invalid'],
      {
        sourceOutputs: [
          { lockingBytecode: { script: 'lockEmptyP2sh20' }, token: { nft: { commitment: '01' } }, valueSatoshis: 10_000 },
          { lockingBytecode: ['slot'], token: { nft: { commitment: '01' } }, valueSatoshis: 10_000 },
          { lockingBytecode: { script: 'lockEmptyP2sh20' }, token: { nft: { commitment: '01' } }, valueSatoshis: 10_000 },
        ],
        transaction: {
          inputs: [{ outpointIndex: 100, unlockingBytecode: { script: 'unlockEmptyP2sh20' } }, { unlockingBytecode: ['slot'] }, { unlockingBytecode: { script: 'unlockEmptyP2sh20' } }],
          outputs: [
            { token: { nft: { commitment: '01' } }, valueSatoshis: 1_000 },
            { token: { nft: { commitment: '01' } }, valueSatoshis: 1_000 },
            { token: { nft: {} }, valueSatoshis: 1_000 },
          ],
        },
      },
    ],
    [
      '',
      '<1>',
      'move 2 immutable tokens, drop 1 of the same category',
      ['invalid', 'chip_cashtokens'],
      {
        sourceOutputs: [
          { lockingBytecode: { script: 'lockEmptyP2sh20' }, token: { nft: { commitment: '040506' } }, valueSatoshis: 10_000 },
          { lockingBytecode: ['slot'], token: { nft: { commitment: '050607' } }, valueSatoshis: 10_000 },
          { lockingBytecode: { script: 'lockEmptyP2sh20' }, token: { nft: { commitment: '060708' } }, valueSatoshis: 10_000 },
        ],
        transaction: {
          inputs: [{ outpointIndex: 100, unlockingBytecode: { script: 'unlockEmptyP2sh20' } }, { unlockingBytecode: ['slot'] }, { unlockingBytecode: { script: 'unlockEmptyP2sh20' } }],
          outputs: [{ token: { nft: { commitment: '040506' } }, valueSatoshis: 1_000 }, { token: { nft: { commitment: '060708' } }, valueSatoshis: 1_000 }, { valueSatoshis: 1_000 }],
        },
      },
    ],
    [
      '',
      '<1>',
      'move multiple immutable tokens of multiple categories',
      ['invalid', 'chip_cashtokens'],
      {
        sourceOutputs: [
          { lockingBytecode: { script: 'lockEmptyP2sh20' }, token: { nft: { commitment: '01' } }, valueSatoshis: 10_000 },
          { lockingBytecode: ['slot'], token: { category: '0000000000000000000000000000000000000000000000000000000000000003', nft: { commitment: '01' } }, valueSatoshis: 10_000 },
          { lockingBytecode: { script: 'lockEmptyP2sh20' }, token: { nft: { commitment: '02' } }, valueSatoshis: 10_000 },
          { lockingBytecode: { script: 'lockEmptyP2sh20' }, token: { nft: { commitment: '02' } }, valueSatoshis: 10_000 },
          { lockingBytecode: { script: 'lockEmptyP2sh20' }, token: { category: '0000000000000000000000000000000000000000000000000000000000000003', nft: { commitment: '02' } }, valueSatoshis: 10_000 },
          { lockingBytecode: { script: 'lockEmptyP2sh20' }, token: { category: '0000000000000000000000000000000000000000000000000000000000000003', nft: { commitment: '02' } }, valueSatoshis: 10_000 },
          { lockingBytecode: { script: 'lockEmptyP2sh20' }, token: { nft: { commitment: '03' } }, valueSatoshis: 10_000 },
        ],
        transaction: {
          inputs: [
            { outpointIndex: 100, unlockingBytecode: { script: 'unlockEmptyP2sh20' } },
            { unlockingBytecode: ['slot'] },
            { unlockingBytecode: { script: 'unlockEmptyP2sh20' } },
            { unlockingBytecode: { script: 'unlockEmptyP2sh20' } },
            { unlockingBytecode: { script: 'unlockEmptyP2sh20' } },
            { unlockingBytecode: { script: 'unlockEmptyP2sh20' } },
            { unlockingBytecode: { script: 'unlockEmptyP2sh20' } },
          ],
          outputs: [
            { token: { category: '0000000000000000000000000000000000000000000000000000000000000003', nft: { commitment: '01' } }, valueSatoshis: 1_000 },
            { token: { nft: { commitment: '01' } }, valueSatoshis: 1_000 },
            { token: { category: '0000000000000000000000000000000000000000000000000000000000000003', nft: { commitment: '02' } }, valueSatoshis: 1_000 },
            { token: { category: '0000000000000000000000000000000000000000000000000000000000000003', nft: { commitment: '02' } }, valueSatoshis: 1_000 },
            { token: { nft: { commitment: '02' } }, valueSatoshis: 1_000 },
            { token: { nft: { commitment: '02' } }, valueSatoshis: 1_000 },
            { token: { nft: { commitment: '03' } }, valueSatoshis: 1_000 },
          ],
        },
      },
    ],
    [
      '',
      '<1>',
      'move multiple immutable tokens of multiple categories (attempt to swap categories for duplicate commitments)',
      ['invalid', 'chip_cashtokens_invalid'],
      {
        sourceOutputs: [
          { lockingBytecode: { script: 'lockEmptyP2sh20' }, token: { nft: { commitment: '01' } }, valueSatoshis: 10_000 },
          { lockingBytecode: ['slot'], token: { category: '0000000000000000000000000000000000000000000000000000000000000003', nft: { commitment: '01' } }, valueSatoshis: 10_000 },
          { lockingBytecode: { script: 'lockEmptyP2sh20' }, token: { nft: { commitment: '02' } }, valueSatoshis: 10_000 },
          { lockingBytecode: { script: 'lockEmptyP2sh20' }, token: { nft: { commitment: '02' } }, valueSatoshis: 10_000 },
          { lockingBytecode: { script: 'lockEmptyP2sh20' }, token: { category: '0000000000000000000000000000000000000000000000000000000000000003', nft: { commitment: '02' } }, valueSatoshis: 10_000 },
          { lockingBytecode: { script: 'lockEmptyP2sh20' }, token: { category: '0000000000000000000000000000000000000000000000000000000000000003', nft: { commitment: '02' } }, valueSatoshis: 10_000 },
          { lockingBytecode: { script: 'lockEmptyP2sh20' }, token: { nft: { commitment: '03' } }, valueSatoshis: 10_000 },
        ],
        transaction: {
          inputs: [
            { outpointIndex: 100, unlockingBytecode: { script: 'unlockEmptyP2sh20' } },
            { unlockingBytecode: ['slot'] },
            { unlockingBytecode: { script: 'unlockEmptyP2sh20' } },
            { unlockingBytecode: { script: 'unlockEmptyP2sh20' } },
            { unlockingBytecode: { script: 'unlockEmptyP2sh20' } },
            { unlockingBytecode: { script: 'unlockEmptyP2sh20' } },
            { unlockingBytecode: { script: 'unlockEmptyP2sh20' } },
          ],
          outputs: [
            { token: { category: '0000000000000000000000000000000000000000000000000000000000000003', nft: { commitment: '01' } }, valueSatoshis: 1_000 },
            { token: { nft: { commitment: '01' } }, valueSatoshis: 1_000 },
            { token: { category: '0000000000000000000000000000000000000000000000000000000000000003', nft: { commitment: '02' } }, valueSatoshis: 1_000 },
            { token: { nft: { commitment: '02' } }, valueSatoshis: 1_000 },
            { token: { nft: { commitment: '02' } }, valueSatoshis: 1_000 },
            { token: { nft: { commitment: '02' } }, valueSatoshis: 1_000 },
            { token: { nft: { commitment: '03' } }, valueSatoshis: 1_000 },
          ],
        },
      },
    ],
    [
      '',
      '<1>',
      'move multiple immutable tokens of multiple categories (attempt to swap commitments across categories)',
      ['invalid', 'chip_cashtokens_invalid'],
      {
        sourceOutputs: [
          { lockingBytecode: { script: 'lockEmptyP2sh20' }, token: { nft: { commitment: '01' } }, valueSatoshis: 10_000 },
          { lockingBytecode: ['slot'], token: { category: '0000000000000000000000000000000000000000000000000000000000000003', nft: { commitment: '01' } }, valueSatoshis: 10_000 },
          { lockingBytecode: { script: 'lockEmptyP2sh20' }, token: { nft: { commitment: '02' } }, valueSatoshis: 10_000 },
          { lockingBytecode: { script: 'lockEmptyP2sh20' }, token: { nft: { commitment: '02' } }, valueSatoshis: 10_000 },
          { lockingBytecode: { script: 'lockEmptyP2sh20' }, token: { category: '0000000000000000000000000000000000000000000000000000000000000003', nft: { commitment: '02' } }, valueSatoshis: 10_000 },
          { lockingBytecode: { script: 'lockEmptyP2sh20' }, token: { category: '0000000000000000000000000000000000000000000000000000000000000003', nft: { commitment: '02' } }, valueSatoshis: 10_000 },
          { lockingBytecode: { script: 'lockEmptyP2sh20' }, token: { nft: { commitment: '03' } }, valueSatoshis: 10_000 },
        ],
        transaction: {
          inputs: [
            { outpointIndex: 100, unlockingBytecode: { script: 'unlockEmptyP2sh20' } },
            { unlockingBytecode: ['slot'] },
            { unlockingBytecode: { script: 'unlockEmptyP2sh20' } },
            { unlockingBytecode: { script: 'unlockEmptyP2sh20' } },
            { unlockingBytecode: { script: 'unlockEmptyP2sh20' } },
            { unlockingBytecode: { script: 'unlockEmptyP2sh20' } },
            { unlockingBytecode: { script: 'unlockEmptyP2sh20' } },
          ],
          outputs: [
            { token: { category: '0000000000000000000000000000000000000000000000000000000000000003', nft: { commitment: '03' } }, valueSatoshis: 1_000 },
            { token: { nft: { commitment: '01' } }, valueSatoshis: 1_000 },
            { token: { category: '0000000000000000000000000000000000000000000000000000000000000003', nft: { commitment: '02' } }, valueSatoshis: 1_000 },
            { token: { category: '0000000000000000000000000000000000000000000000000000000000000003', nft: { commitment: '02' } }, valueSatoshis: 1_000 },
            { token: { nft: { commitment: '02' } }, valueSatoshis: 1_000 },
            { token: { nft: { commitment: '02' } }, valueSatoshis: 1_000 },
            { token: { nft: { commitment: '01' } }, valueSatoshis: 1_000 },
          ],
        },
      },
    ],
    // OP_UTXOTOKENCATEGORY
    [
      '<0>',
      'OP_UTXOTOKENCATEGORY <0x2200000000000000000000000000000000000000000000000000000000000022> OP_EQUAL',
      'OP_UTXOTOKENCATEGORY accepts an index and returns the category and capability (palindrome category to test without endianness)',
      ['invalid', 'chip_cashtokens'],
      { sourceOutputs: [{ lockingBytecode: ['slot'], token: { category: '2200000000000000000000000000000000000000000000000000000000000022', nft: {} }, valueSatoshis: 10_000 }], transaction: { inputs: [{ unlockingBytecode: ['slot'] }], outputs: [{ valueSatoshis: 1_000 }] } },
    ],
    [
      '<0>',
      'OP_UTXOTOKENCATEGORY <0x0200000000000000000000000000000000000000000000000000000000000000> OP_EQUAL',
      'OP_UTXOTOKENCATEGORY accepts an index and returns the category and capability (expect correct endianness)',
      ['invalid', 'chip_cashtokens'],
      { sourceOutputs: [{ lockingBytecode: ['slot'], token: { nft: {} }, valueSatoshis: 10_000 }], transaction: { inputs: [{ unlockingBytecode: ['slot'] }], outputs: [{ valueSatoshis: 1_000 }] } },
    ],
    [
      '<0> <0>',
      'OP_OUTPOINTTXHASH <0x0200000000000000000000000000000000000000000000000000000000000000> OP_DUP OP_TOALTSTACK OP_EQUALVERIFY OP_UTXOTOKENCATEGORY OP_FROMALTSTACK OP_EQUAL',
      'OP_UTXOTOKENCATEGORY endianness matches OP_OUTPOINTTXHASH',
      ['invalid', 'chip_cashtokens'],
      { sourceOutputs: [{ lockingBytecode: ['slot'], token: { nft: {} }, valueSatoshis: 10_000 }], transaction: { inputs: [{ outpointTransactionHash: '0000000000000000000000000000000000000000000000000000000000000002', unlockingBytecode: ['slot'] }], outputs: [{ valueSatoshis: 1_000 }] } },
    ],
    ['', 'OP_UTXOTOKENCATEGORY <0x0200000000000000000000000000000000000000000000000000000000000000> OP_EQUAL', 'OP_UTXOTOKENCATEGORY requires an index from the stack', ['invalid', 'chip_cashtokens_invalid'], { sourceOutputs: [{ lockingBytecode: ['slot'], token: { nft: {} }, valueSatoshis: 10_000 }], transaction: { inputs: [{ unlockingBytecode: ['slot'] }], outputs: [{ valueSatoshis: 1_000 }] } }],
    [
      '<0x80>',
      'OP_UTXOTOKENCATEGORY <0x0200000000000000000000000000000000000000000000000000000000000000> OP_EQUAL',
      'OP_UTXOTOKENCATEGORY requires a minimally-encoded index from the stack (attempt negative zero)',
      ['invalid', 'chip_cashtokens_invalid'],
      { sourceOutputs: [{ lockingBytecode: ['slot'], token: { nft: {} }, valueSatoshis: 10_000 }], transaction: { inputs: [{ unlockingBytecode: ['slot'] }], outputs: [{ valueSatoshis: 1_000 }] } },
    ],
    [
      '<1>',
      'OP_UTXOTOKENCATEGORY <0x0200000000000000000000000000000000000000000000000000000000000000> OP_EQUAL',
      'OP_UTXOTOKENCATEGORY (at index 1)',
      ['invalid', 'chip_cashtokens'],
      {
        sourceOutputs: [
          { lockingBytecode: { script: 'lockEmptyP2sh20' }, valueSatoshis: 10_000 },
          { lockingBytecode: ['slot'], token: { nft: {} }, valueSatoshis: 10_000 },
        ],
        transaction: { inputs: [{ unlockingBytecode: { script: 'unlockEmptyP2sh20' } }, { unlockingBytecode: ['slot'] }], outputs: [{ valueSatoshis: 1_000 }] },
      },
    ],
    [
      '<-1>',
      'OP_UTXOTOKENCATEGORY <0x0200000000000000000000000000000000000000000000000000000000000000> OP_EQUAL',
      'OP_UTXOTOKENCATEGORY requires a positive index from the stack (attempt negative one)',
      ['invalid', 'chip_cashtokens_invalid'],
      {
        sourceOutputs: [
          { lockingBytecode: { script: 'lockEmptyP2sh20' }, valueSatoshis: 10_000 },
          { lockingBytecode: ['slot'], token: { nft: {} }, valueSatoshis: 10_000 },
        ],
        transaction: { inputs: [{ unlockingBytecode: { script: 'unlockEmptyP2sh20' } }, { unlockingBytecode: ['slot'] }], outputs: [{ valueSatoshis: 1_000 }] },
      },
    ],
    [
      '<2>',
      'OP_UTXOTOKENCATEGORY <0x0200000000000000000000000000000000000000000000000000000000000000> OP_EQUAL',
      'OP_UTXOTOKENCATEGORY (excessive index)',
      ['invalid', 'chip_cashtokens_invalid'],
      {
        sourceOutputs: [
          { lockingBytecode: { script: 'lockEmptyP2sh20' }, valueSatoshis: 10_000 },
          { lockingBytecode: ['slot'], token: { nft: {} }, valueSatoshis: 10_000 },
        ],
        transaction: { inputs: [{ unlockingBytecode: { script: 'unlockEmptyP2sh20' } }, { unlockingBytecode: ['slot'] }], outputs: [{ valueSatoshis: 1_000 }] },
      },
    ],
    ['<0>', 'OP_UTXOTOKENCATEGORY <0> OP_EQUAL', 'OP_UTXOTOKENCATEGORY (transaction without tokens)', ['invalid', 'chip_cashtokens', 'nop2sh_invalid'], { sourceOutputs: [{ lockingBytecode: ['slot'], valueSatoshis: 10_000 }], transaction: { inputs: [{ unlockingBytecode: ['slot'] }], outputs: [{ valueSatoshis: 1_000 }] } }],
    [
      '<0>',
      'OP_UTXOTOKENCATEGORY <0> OP_EQUAL',
      'OP_UTXOTOKENCATEGORY (at index without tokens)',
      ['invalid', 'chip_cashtokens'],
      {
        sourceOutputs: [
          { lockingBytecode: { script: 'lockEmptyP2sh20' }, valueSatoshis: 10_000 },
          { lockingBytecode: ['slot'], token: { nft: {} }, valueSatoshis: 10_000 },
        ],
        transaction: { inputs: [{ unlockingBytecode: { script: 'unlockEmptyP2sh20' } }, { unlockingBytecode: ['slot'] }], outputs: [{ valueSatoshis: 1_000 }] },
      },
    ],
    [
      '<0>',
      'OP_UTXOTOKENCATEGORY <0x0200000000000000000000000000000000000000000000000000000000000000> OP_EQUAL',
      'OP_UTXOTOKENCATEGORY (expect category at index without tokens)',
      ['invalid', 'chip_cashtokens_invalid'],
      {
        sourceOutputs: [
          { lockingBytecode: { script: 'lockEmptyP2sh20' }, valueSatoshis: 10_000 },
          { lockingBytecode: ['slot'], token: { nft: {} }, valueSatoshis: 10_000 },
        ],
        transaction: { inputs: [{ unlockingBytecode: { script: 'unlockEmptyP2sh20' } }, { unlockingBytecode: ['slot'] }], outputs: [{ valueSatoshis: 1_000 }] },
      },
    ],
    [
      '<1> <0>',
      'OP_UTXOTOKENCATEGORY <0> OP_EQUALVERIFY OP_UTXOTOKENCATEGORY <0x0200000000000000000000000000000000000000000000000000000000000000> OP_EQUAL',
      'OP_UTXOTOKENCATEGORY (at two indexes)',
      ['invalid', 'chip_cashtokens'],
      {
        sourceOutputs: [
          { lockingBytecode: { script: 'lockEmptyP2sh20' }, valueSatoshis: 10_000 },
          { lockingBytecode: ['slot'], token: { nft: {} }, valueSatoshis: 10_000 },
        ],
        transaction: { inputs: [{ unlockingBytecode: { script: 'unlockEmptyP2sh20' } }, { unlockingBytecode: ['slot'] }], outputs: [{ valueSatoshis: 1_000 }] },
      },
    ],
    [
      '<0> <1>',
      'OP_UTXOTOKENCATEGORY <0> OP_EQUALVERIFY OP_UTXOTOKENCATEGORY <0x0200000000000000000000000000000000000000000000000000000000000000> OP_EQUAL',
      'OP_UTXOTOKENCATEGORY (at two indexes, expect swapped)',
      ['invalid', 'chip_cashtokens_invalid'],
      {
        sourceOutputs: [
          { lockingBytecode: { script: 'lockEmptyP2sh20' }, valueSatoshis: 10_000 },
          { lockingBytecode: ['slot'], token: { nft: {} }, valueSatoshis: 10_000 },
        ],
        transaction: { inputs: [{ unlockingBytecode: { script: 'unlockEmptyP2sh20' } }, { unlockingBytecode: ['slot'] }], outputs: [{ valueSatoshis: 1_000 }] },
      },
    ],
    ['<0>', 'OP_UTXOTOKENCATEGORY <0x0200000000000000000000000000000000000000000000000000000000000000> OP_EQUAL', 'OP_UTXOTOKENCATEGORY (only fungible tokens, index 0)', ['invalid', 'chip_cashtokens'], { sourceOutputs: [{ lockingBytecode: ['slot'], token: { amount: 100 }, valueSatoshis: 10_000 }], transaction: { inputs: [{ unlockingBytecode: ['slot'] }], outputs: [{ valueSatoshis: 1_000 }] } }],
    ['<0>', 'OP_UTXOTOKENCATEGORY <0> OP_EQUAL', 'OP_UTXOTOKENCATEGORY (only fungible tokens, index 0, expect none)', ['invalid', 'chip_cashtokens_invalid'], { sourceOutputs: [{ lockingBytecode: ['slot'], token: { amount: 100 }, valueSatoshis: 10_000 }], transaction: { inputs: [{ unlockingBytecode: ['slot'] }], outputs: [{ valueSatoshis: 1_000 }] } }],
    [
      '<1>',
      'OP_UTXOTOKENCATEGORY <0x0200000000000000000000000000000000000000000000000000000000000000> OP_EQUAL',
      'OP_UTXOTOKENCATEGORY (only fungible tokens, index 1)',
      ['invalid', 'chip_cashtokens'],
      {
        sourceOutputs: [
          { lockingBytecode: { script: 'lockEmptyP2sh20' }, valueSatoshis: 10_000 },
          { lockingBytecode: ['slot'], token: { amount: 1 }, valueSatoshis: 10_000 },
        ],
        transaction: { inputs: [{ unlockingBytecode: { script: 'unlockEmptyP2sh20' } }, { unlockingBytecode: ['slot'] }], outputs: [{ valueSatoshis: 1_000 }] },
      },
    ],
    [
      '<1>',
      'OP_UTXOTOKENCATEGORY <0x0300000000000000000000000000000000000000000000000000000000000000> OP_EQUAL',
      'OP_UTXOTOKENCATEGORY (only fungible tokens, index 1, category 0x00...03)',
      ['invalid', 'chip_cashtokens'],
      {
        sourceOutputs: [
          { lockingBytecode: { script: 'lockEmptyP2sh20' }, valueSatoshis: 10_000 },
          { lockingBytecode: ['slot'], token: { amount: 1, category: '0000000000000000000000000000000000000000000000000000000000000003' }, valueSatoshis: 10_000 },
        ],
        transaction: { inputs: [{ unlockingBytecode: { script: 'unlockEmptyP2sh20' } }, { unlockingBytecode: ['slot'] }], outputs: [{ valueSatoshis: 1_000 }] },
      },
    ],
    [
      '<0>',
      'OP_UTXOTOKENCATEGORY <0x0200000000000000000000000000000000000000000000000000000000000000> OP_EQUAL',
      'OP_UTXOTOKENCATEGORY (immutable and fungible tokens, index 0)',
      ['invalid', 'chip_cashtokens'],
      { sourceOutputs: [{ lockingBytecode: ['slot'], token: { amount: 100, nft: {} }, valueSatoshis: 10_000 }], transaction: { inputs: [{ unlockingBytecode: ['slot'] }], outputs: [{ valueSatoshis: 1_000 }] } },
    ],
    ['<0>', 'OP_UTXOTOKENCATEGORY <0> OP_EQUAL', 'OP_UTXOTOKENCATEGORY (immutable and fungible tokens, index 0, expect none)', ['invalid', 'chip_cashtokens_invalid'], { sourceOutputs: [{ lockingBytecode: ['slot'], token: { amount: 100, nft: {} }, valueSatoshis: 10_000 }], transaction: { inputs: [{ unlockingBytecode: ['slot'] }], outputs: [{ valueSatoshis: 1_000 }] } }],
    [
      '<1>',
      'OP_UTXOTOKENCATEGORY <0x0200000000000000000000000000000000000000000000000000000000000000> OP_EQUAL',
      'OP_UTXOTOKENCATEGORY (immutable and fungible tokens, index 1)',
      ['invalid', 'chip_cashtokens'],
      {
        sourceOutputs: [
          { lockingBytecode: { script: 'lockEmptyP2sh20' }, valueSatoshis: 10_000 },
          { lockingBytecode: ['slot'], token: { amount: 1, nft: {} }, valueSatoshis: 10_000 },
        ],
        transaction: { inputs: [{ unlockingBytecode: { script: 'unlockEmptyP2sh20' } }, { unlockingBytecode: ['slot'] }], outputs: [{ valueSatoshis: 1_000 }] },
      },
    ],
    [
      '<1>',
      'OP_UTXOTOKENCATEGORY <0x0300000000000000000000000000000000000000000000000000000000000000> OP_EQUAL',
      'OP_UTXOTOKENCATEGORY (immutable and fungible tokens, index 1, category 0x00...03)',
      ['invalid', 'chip_cashtokens'],
      {
        sourceOutputs: [
          { lockingBytecode: { script: 'lockEmptyP2sh20' }, valueSatoshis: 10_000 },
          { lockingBytecode: ['slot'], token: { amount: 1, category: '0000000000000000000000000000000000000000000000000000000000000003', nft: {} }, valueSatoshis: 10_000 },
        ],
        transaction: { inputs: [{ unlockingBytecode: { script: 'unlockEmptyP2sh20' } }, { unlockingBytecode: ['slot'] }], outputs: [{ valueSatoshis: 1_000 }] },
      },
    ],
    [
      '<0>',
      'OP_UTXOTOKENCATEGORY <0x020000000000000000000000000000000000000000000000000000000000000001> OP_EQUAL',
      'OP_UTXOTOKENCATEGORY (only mutable token, index 0)',
      ['invalid', 'chip_cashtokens'],
      { sourceOutputs: [{ lockingBytecode: ['slot'], token: { nft: { capability: 'mutable' } }, valueSatoshis: 10_000 }], transaction: { inputs: [{ unlockingBytecode: ['slot'] }], outputs: [{ valueSatoshis: 1_000 }] } },
    ],
    [
      '<0>',
      'OP_UTXOTOKENCATEGORY <0x0200000000000000000000000000000000000000000000000000000000000000> OP_EQUAL',
      'OP_UTXOTOKENCATEGORY (only mutable token, index 0, expect no capability)',
      ['invalid', 'chip_cashtokens_invalid'],
      { sourceOutputs: [{ lockingBytecode: ['slot'], token: { nft: { capability: 'mutable' } }, valueSatoshis: 10_000 }], transaction: { inputs: [{ unlockingBytecode: ['slot'] }], outputs: [{ valueSatoshis: 1_000 }] } },
    ],
    [
      '<1>',
      'OP_UTXOTOKENCATEGORY <0x020000000000000000000000000000000000000000000000000000000000000001> OP_EQUAL',
      'OP_UTXOTOKENCATEGORY (only mutable token, index 1)',
      ['invalid', 'chip_cashtokens'],
      {
        sourceOutputs: [
          { lockingBytecode: { script: 'lockEmptyP2sh20' }, valueSatoshis: 10_000 },
          { lockingBytecode: ['slot'], token: { nft: { capability: 'mutable' } }, valueSatoshis: 10_000 },
        ],
        transaction: { inputs: [{ unlockingBytecode: { script: 'unlockEmptyP2sh20' } }, { unlockingBytecode: ['slot'] }], outputs: [{ valueSatoshis: 1_000 }] },
      },
    ],
    [
      '<1>',
      'OP_UTXOTOKENCATEGORY <0x03000000000000000000000000000000000000000000000000000000000000001> OP_EQUAL',
      'OP_UTXOTOKENCATEGORY (only mutable token, index 1, category 0x00...03)',
      ['invalid', 'chip_cashtokens'],
      {
        sourceOutputs: [
          { lockingBytecode: { script: 'lockEmptyP2sh20' }, valueSatoshis: 10_000 },
          { lockingBytecode: ['slot'], token: { category: '0000000000000000000000000000000000000000000000000000000000000003', nft: { capability: 'mutable' } }, valueSatoshis: 10_000 },
        ],
        transaction: { inputs: [{ unlockingBytecode: { script: 'unlockEmptyP2sh20' } }, { unlockingBytecode: ['slot'] }], outputs: [{ valueSatoshis: 1_000 }] },
      },
    ],
    [
      '<0>',
      'OP_UTXOTOKENCATEGORY <0x020000000000000000000000000000000000000000000000000000000000000001> OP_EQUAL',
      'OP_UTXOTOKENCATEGORY (mutable and fungible tokens, index 0)',
      ['invalid', 'chip_cashtokens'],
      { sourceOutputs: [{ lockingBytecode: ['slot'], token: { amount: 100, nft: { capability: 'mutable' } }, valueSatoshis: 10_000 }], transaction: { inputs: [{ unlockingBytecode: ['slot'] }], outputs: [{ valueSatoshis: 1_000 }] } },
    ],
    ['<0>', 'OP_UTXOTOKENCATEGORY <0> OP_EQUAL', 'OP_UTXOTOKENCATEGORY (mutable and fungible tokens, index 0, expect none)', ['invalid', 'chip_cashtokens_invalid'], { sourceOutputs: [{ lockingBytecode: ['slot'], token: { amount: 100, nft: { capability: 'mutable' } }, valueSatoshis: 10_000 }], transaction: { inputs: [{ unlockingBytecode: ['slot'] }], outputs: [{ valueSatoshis: 1_000 }] } }],
    [
      '<1>',
      'OP_UTXOTOKENCATEGORY <0x020000000000000000000000000000000000000000000000000000000000000001> OP_EQUAL',
      'OP_UTXOTOKENCATEGORY (mutable and fungible tokens, index 1)',
      ['invalid', 'chip_cashtokens'],
      {
        sourceOutputs: [
          { lockingBytecode: { script: 'lockEmptyP2sh20' }, valueSatoshis: 10_000 },
          { lockingBytecode: ['slot'], token: { amount: 1, nft: { capability: 'mutable' } }, valueSatoshis: 10_000 },
        ],
        transaction: { inputs: [{ unlockingBytecode: { script: 'unlockEmptyP2sh20' } }, { unlockingBytecode: ['slot'] }], outputs: [{ valueSatoshis: 1_000 }] },
      },
    ],
    [
      '<1>',
      'OP_UTXOTOKENCATEGORY <0x030000000000000000000000000000000000000000000000000000000000000001> OP_EQUAL',
      'OP_UTXOTOKENCATEGORY (mutable and fungible tokens, index 1, category 0x00...03)',
      ['invalid', 'chip_cashtokens'],
      {
        sourceOutputs: [
          { lockingBytecode: { script: 'lockEmptyP2sh20' }, valueSatoshis: 10_000 },
          { lockingBytecode: ['slot'], token: { amount: 1, category: '0000000000000000000000000000000000000000000000000000000000000003', nft: { capability: 'mutable' } }, valueSatoshis: 10_000 },
        ],
        transaction: { inputs: [{ unlockingBytecode: { script: 'unlockEmptyP2sh20' } }, { unlockingBytecode: ['slot'] }], outputs: [{ valueSatoshis: 1_000 }] },
      },
    ],
    [
      '<0>',
      'OP_UTXOTOKENCATEGORY <0x020000000000000000000000000000000000000000000000000000000000000002> OP_EQUAL',
      'OP_UTXOTOKENCATEGORY (only minting token, index 0)',
      ['invalid', 'chip_cashtokens'],
      { sourceOutputs: [{ lockingBytecode: ['slot'], token: { nft: { capability: 'minting' } }, valueSatoshis: 10_000 }], transaction: { inputs: [{ unlockingBytecode: ['slot'] }], outputs: [{ valueSatoshis: 1_000 }] } },
    ],
    [
      '<0>',
      'OP_UTXOTOKENCATEGORY <0x020000000000000000000000000000000000000000000000000000000000000001> OP_EQUAL',
      'OP_UTXOTOKENCATEGORY (only minting token, index 0, expect mutable capability)',
      ['invalid', 'chip_cashtokens_invalid'],
      { sourceOutputs: [{ lockingBytecode: ['slot'], token: { nft: { capability: 'minting' } }, valueSatoshis: 10_000 }], transaction: { inputs: [{ unlockingBytecode: ['slot'] }], outputs: [{ valueSatoshis: 1_000 }] } },
    ],
    [
      '<1>',
      'OP_UTXOTOKENCATEGORY <0x020000000000000000000000000000000000000000000000000000000000000002> OP_EQUAL',
      'OP_UTXOTOKENCATEGORY (only minting token, index 1)',
      ['invalid', 'chip_cashtokens'],
      {
        sourceOutputs: [
          { lockingBytecode: { script: 'lockEmptyP2sh20' }, valueSatoshis: 10_000 },
          { lockingBytecode: ['slot'], token: { nft: { capability: 'minting' } }, valueSatoshis: 10_000 },
        ],
        transaction: { inputs: [{ unlockingBytecode: { script: 'unlockEmptyP2sh20' } }, { unlockingBytecode: ['slot'] }], outputs: [{ valueSatoshis: 1_000 }] },
      },
    ],
    [
      '<1>',
      'OP_UTXOTOKENCATEGORY <0x03000000000000000000000000000000000000000000000000000000000000002> OP_EQUAL',
      'OP_UTXOTOKENCATEGORY (only minting token, index 1, category 0x00...03)',
      ['invalid', 'chip_cashtokens'],
      {
        sourceOutputs: [
          { lockingBytecode: { script: 'lockEmptyP2sh20' }, valueSatoshis: 10_000 },
          { lockingBytecode: ['slot'], token: { category: '0000000000000000000000000000000000000000000000000000000000000003', nft: { capability: 'minting' } }, valueSatoshis: 10_000 },
        ],
        transaction: { inputs: [{ unlockingBytecode: { script: 'unlockEmptyP2sh20' } }, { unlockingBytecode: ['slot'] }], outputs: [{ valueSatoshis: 1_000 }] },
      },
    ],
    [
      '<0>',
      'OP_UTXOTOKENCATEGORY <0x020000000000000000000000000000000000000000000000000000000000000002> OP_EQUAL',
      'OP_UTXOTOKENCATEGORY (minting and fungible tokens, index 0)',
      ['invalid', 'chip_cashtokens'],
      { sourceOutputs: [{ lockingBytecode: ['slot'], token: { amount: 100, nft: { capability: 'minting' } }, valueSatoshis: 10_000 }], transaction: { inputs: [{ unlockingBytecode: ['slot'] }], outputs: [{ valueSatoshis: 1_000 }] } },
    ],
    ['<0>', 'OP_UTXOTOKENCATEGORY <0> OP_EQUAL', 'OP_UTXOTOKENCATEGORY (minting and fungible tokens, index 0, expect none)', ['invalid', 'chip_cashtokens_invalid'], { sourceOutputs: [{ lockingBytecode: ['slot'], token: { amount: 100, nft: { capability: 'minting' } }, valueSatoshis: 10_000 }], transaction: { inputs: [{ unlockingBytecode: ['slot'] }], outputs: [{ valueSatoshis: 1_000 }] } }],
    [
      '<1>',
      'OP_UTXOTOKENCATEGORY <0x020000000000000000000000000000000000000000000000000000000000000002> OP_EQUAL',
      'OP_UTXOTOKENCATEGORY (minting and fungible tokens, index 1)',
      ['invalid', 'chip_cashtokens'],
      {
        sourceOutputs: [
          { lockingBytecode: { script: 'lockEmptyP2sh20' }, valueSatoshis: 10_000 },
          { lockingBytecode: ['slot'], token: { amount: 1, nft: { capability: 'minting' } }, valueSatoshis: 10_000 },
        ],
        transaction: { inputs: [{ unlockingBytecode: { script: 'unlockEmptyP2sh20' } }, { unlockingBytecode: ['slot'] }], outputs: [{ valueSatoshis: 1_000 }] },
      },
    ],
    [
      '<1>',
      'OP_UTXOTOKENCATEGORY <0x030000000000000000000000000000000000000000000000000000000000000002> OP_EQUAL',
      'OP_UTXOTOKENCATEGORY (minting and fungible tokens, index 1, category 0x00...03)',
      ['invalid', 'chip_cashtokens'],
      {
        sourceOutputs: [
          { lockingBytecode: { script: 'lockEmptyP2sh20' }, valueSatoshis: 10_000 },
          { lockingBytecode: ['slot'], token: { amount: 1, category: '0000000000000000000000000000000000000000000000000000000000000003', nft: { capability: 'minting' } }, valueSatoshis: 10_000 },
        ],
        transaction: { inputs: [{ unlockingBytecode: { script: 'unlockEmptyP2sh20' } }, { unlockingBytecode: ['slot'] }], outputs: [{ valueSatoshis: 1_000 }] },
      },
    ],
    ['<0>', 'OP_UTXOTOKENCATEGORY OP_SIZE <32> OP_EQUAL OP_NIP', 'OP_UTXOTOKENCATEGORY (immutable result length is 32)', ['invalid', 'chip_cashtokens'], { sourceOutputs: [{ lockingBytecode: ['slot'], token: { nft: {} }, valueSatoshis: 10_000 }], transaction: { inputs: [{ unlockingBytecode: ['slot'] }], outputs: [{ valueSatoshis: 1_000 }] } }],
    ['<0>', 'OP_UTXOTOKENCATEGORY OP_SIZE <33> OP_EQUAL OP_NIP', 'OP_UTXOTOKENCATEGORY (immutable result length is 32, expect 33)', ['invalid', 'chip_cashtokens_invalid'], { sourceOutputs: [{ lockingBytecode: ['slot'], token: { nft: {} }, valueSatoshis: 10_000 }], transaction: { inputs: [{ unlockingBytecode: ['slot'] }], outputs: [{ valueSatoshis: 1_000 }] } }],
    ['<0>', 'OP_UTXOTOKENCATEGORY OP_SIZE <33> OP_EQUAL OP_NIP', 'OP_UTXOTOKENCATEGORY (mutable result length is 33)', ['invalid', 'chip_cashtokens'], { sourceOutputs: [{ lockingBytecode: ['slot'], token: { nft: { capability: 'mutable' } }, valueSatoshis: 10_000 }], transaction: { inputs: [{ unlockingBytecode: ['slot'] }], outputs: [{ valueSatoshis: 1_000 }] } }],
    ['<0>', 'OP_UTXOTOKENCATEGORY OP_SIZE <32> OP_EQUAL OP_NIP', 'OP_UTXOTOKENCATEGORY (mutable result length is 33, expect 32)', ['invalid', 'chip_cashtokens_invalid'], { sourceOutputs: [{ lockingBytecode: ['slot'], token: { nft: { capability: 'mutable' } }, valueSatoshis: 10_000 }], transaction: { inputs: [{ unlockingBytecode: ['slot'] }], outputs: [{ valueSatoshis: 1_000 }] } }],
    ['<0>', 'OP_UTXOTOKENCATEGORY OP_SIZE <33> OP_EQUAL OP_NIP', 'OP_UTXOTOKENCATEGORY (minting result length is 33)', ['invalid', 'chip_cashtokens'], { sourceOutputs: [{ lockingBytecode: ['slot'], token: { nft: { capability: 'minting' } }, valueSatoshis: 10_000 }], transaction: { inputs: [{ unlockingBytecode: ['slot'] }], outputs: [{ valueSatoshis: 1_000 }] } }],
    ['<0>', 'OP_UTXOTOKENCATEGORY OP_SIZE <32> OP_EQUAL OP_NIP', 'OP_UTXOTOKENCATEGORY (minting result length is 33, expect 32)', ['invalid', 'chip_cashtokens_invalid'], { sourceOutputs: [{ lockingBytecode: ['slot'], token: { nft: { capability: 'minting' } }, valueSatoshis: 10_000 }], transaction: { inputs: [{ unlockingBytecode: ['slot'] }], outputs: [{ valueSatoshis: 1_000 }] } }],
    [
      '<6> <5> <4> <3> <2> <0> <1>',
      'OP_UTXOTOKENCATEGORY <0x0300000000000000000000000000000000000000000000000000000000000000> OP_EQUALVERIFY OP_UTXOTOKENCATEGORY <0> OP_EQUALVERIFY OP_UTXOTOKENCATEGORY <0x0400000000000000000000000000000000000000000000000000000000000000> OP_EQUALVERIFY OP_UTXOTOKENCATEGORY <0x0500000000000000000000000000000000000000000000000000000000000000> OP_EQUALVERIFY OP_UTXOTOKENCATEGORY <0x060000000000000000000000000000000000000000000000000000000000000001> OP_EQUALVERIFY OP_UTXOTOKENCATEGORY <0x070000000000000000000000000000000000000000000000000000000000000002> OP_EQUALVERIFY OP_UTXOTOKENCATEGORY <0x080000000000000000000000000000000000000000000000000000000000000002> OP_EQUAL',
      'OP_UTXOTOKENCATEGORY (at multiple indexes, unordered)',
      ['invalid', 'chip_cashtokens'],
      {
        sourceOutputs: [
          { lockingBytecode: { script: 'lockEmptyP2sh20' }, valueSatoshis: 10_000 },
          { lockingBytecode: ['slot'], token: { category: '0000000000000000000000000000000000000000000000000000000000000003', nft: {} }, valueSatoshis: 10_000 },
          { lockingBytecode: { script: 'lockEmptyP2sh20' }, token: { amount: '1', category: '0000000000000000000000000000000000000000000000000000000000000004' }, valueSatoshis: 10_000 },
          { lockingBytecode: { script: 'lockEmptyP2sh20' }, token: { amount: '1', category: '0000000000000000000000000000000000000000000000000000000000000005', nft: {} }, valueSatoshis: 10_000 },
          { lockingBytecode: { script: 'lockEmptyP2sh20' }, token: { amount: '1', category: '0000000000000000000000000000000000000000000000000000000000000006', nft: { capability: 'mutable' } }, valueSatoshis: 10_000 },
          { lockingBytecode: { script: 'lockEmptyP2sh20' }, token: { amount: '1', category: '0000000000000000000000000000000000000000000000000000000000000007', nft: { capability: 'minting' } }, valueSatoshis: 10_000 },
          { lockingBytecode: { script: 'lockEmptyP2sh20' }, token: { category: '0000000000000000000000000000000000000000000000000000000000000008', nft: { capability: 'minting' } }, valueSatoshis: 10_000 },
        ],
        transaction: {
          inputs: [{ unlockingBytecode: { script: 'unlockEmptyP2sh20' } }, { unlockingBytecode: ['slot'] }, { unlockingBytecode: { script: 'unlockEmptyP2sh20' } }, { unlockingBytecode: { script: 'unlockEmptyP2sh20' } }, { unlockingBytecode: { script: 'unlockEmptyP2sh20' } }, { unlockingBytecode: { script: 'unlockEmptyP2sh20' } }, { unlockingBytecode: { script: 'unlockEmptyP2sh20' } }],
          outputs: [{ valueSatoshis: 1_000 }],
        },
      },
    ],
    [
      '<6> <5> <4> <3> <2> <0> <1>',
      'OP_UTXOTOKENCATEGORY <0x0300000000000000000000000000000000000000000000000000000000000000> OP_EQUALVERIFY OP_UTXOTOKENCATEGORY <0> OP_EQUALVERIFY OP_UTXOTOKENCATEGORY <0x0400000000000000000000000000000000000000000000000000000000000000> OP_EQUALVERIFY OP_UTXOTOKENCATEGORY <0x0500000000000000000000000000000000000000000000000000000000000000> OP_EQUALVERIFY OP_UTXOTOKENCATEGORY <0x060000000000000000000000000000000000000000000000000000000000000001> OP_EQUALVERIFY OP_UTXOTOKENCATEGORY <0x070000000000000000000000000000000000000000000000000000000000000002> OP_EQUALVERIFY OP_UTXOTOKENCATEGORY <0x0800000000000000000000000000000000000000000000000000000000000000> OP_EQUAL',
      'OP_UTXOTOKENCATEGORY (at multiple indexes, unordered, expect missing capability)',
      ['invalid', 'chip_cashtokens_invalid'],
      {
        sourceOutputs: [
          { lockingBytecode: { script: 'lockEmptyP2sh20' }, valueSatoshis: 10_000 },
          { lockingBytecode: ['slot'], token: { category: '0000000000000000000000000000000000000000000000000000000000000003', nft: {} }, valueSatoshis: 10_000 },
          { lockingBytecode: { script: 'lockEmptyP2sh20' }, token: { amount: '1', category: '0000000000000000000000000000000000000000000000000000000000000004' }, valueSatoshis: 10_000 },
          { lockingBytecode: { script: 'lockEmptyP2sh20' }, token: { amount: '1', category: '0000000000000000000000000000000000000000000000000000000000000005', nft: {} }, valueSatoshis: 10_000 },
          { lockingBytecode: { script: 'lockEmptyP2sh20' }, token: { amount: '1', category: '0000000000000000000000000000000000000000000000000000000000000006', nft: { capability: 'mutable' } }, valueSatoshis: 10_000 },
          { lockingBytecode: { script: 'lockEmptyP2sh20' }, token: { amount: '1', category: '0000000000000000000000000000000000000000000000000000000000000007', nft: { capability: 'minting' } }, valueSatoshis: 10_000 },
          { lockingBytecode: { script: 'lockEmptyP2sh20' }, token: { category: '0000000000000000000000000000000000000000000000000000000000000008', nft: { capability: 'minting' } }, valueSatoshis: 10_000 },
        ],
        transaction: {
          inputs: [{ unlockingBytecode: { script: 'unlockEmptyP2sh20' } }, { unlockingBytecode: ['slot'] }, { unlockingBytecode: { script: 'unlockEmptyP2sh20' } }, { unlockingBytecode: { script: 'unlockEmptyP2sh20' } }, { unlockingBytecode: { script: 'unlockEmptyP2sh20' } }, { unlockingBytecode: { script: 'unlockEmptyP2sh20' } }, { unlockingBytecode: { script: 'unlockEmptyP2sh20' } }],
          outputs: [{ valueSatoshis: 1_000 }],
        },
      },
    ],
    // OP_OUTPUTTOKENCATEGORY
    [
      '<0>',
      'OP_OUTPUTTOKENCATEGORY <0x2200000000000000000000000000000000000000000000000000000000000022> OP_EQUAL',
      'OP_OUTPUTTOKENCATEGORY accepts an index and returns the category and capability (palindrome category to test without endianness)',
      ['invalid', 'chip_cashtokens'],
      { sourceOutputs: [{ lockingBytecode: ['slot'], valueSatoshis: 10_000 }], transaction: { inputs: [{ outpointTransactionHash: '2200000000000000000000000000000000000000000000000000000000000022', unlockingBytecode: ['slot'] }], outputs: [{ token: { category: '2200000000000000000000000000000000000000000000000000000000000022', nft: {} }, valueSatoshis: 1_000 }] } },
    ],
    [
      '<0>',
      'OP_OUTPUTTOKENCATEGORY <0x0200000000000000000000000000000000000000000000000000000000000000> OP_EQUAL',
      'OP_OUTPUTTOKENCATEGORY accepts an index and returns the category and capability (expect correct endianness)',
      ['invalid', 'chip_cashtokens'],
      { sourceOutputs: [{ lockingBytecode: ['slot'], valueSatoshis: 10_000 }], transaction: { inputs: [{ outpointTransactionHash: '0000000000000000000000000000000000000000000000000000000000000002', unlockingBytecode: ['slot'] }], outputs: [{ token: { nft: {} }, valueSatoshis: 1_000 }] } },
    ],
    [
      '<0> <0>',
      'OP_OUTPOINTTXHASH <0x0200000000000000000000000000000000000000000000000000000000000000> OP_DUP OP_TOALTSTACK OP_EQUALVERIFY OP_OUTPUTTOKENCATEGORY OP_FROMALTSTACK OP_EQUAL',
      'OP_OUTPUTTOKENCATEGORY endianness matches OP_OUTPOINTTXHASH (in a genesis transaction)',
      ['invalid', 'chip_cashtokens'],
      { sourceOutputs: [{ lockingBytecode: ['slot'], valueSatoshis: 10_000 }], transaction: { inputs: [{ outpointTransactionHash: '0000000000000000000000000000000000000000000000000000000000000002', unlockingBytecode: ['slot'] }], outputs: [{ token: { nft: {} }, valueSatoshis: 1_000 }] } },
    ],
    [
      '',
      'OP_OUTPUTTOKENCATEGORY <0x0200000000000000000000000000000000000000000000000000000000000000> OP_EQUAL',
      'OP_OUTPUTTOKENCATEGORY requires an index from the stack',
      ['invalid', '2022_p2sh32_nonstandard', 'chip_cashtokens_invalid'],
      { sourceOutputs: [{ lockingBytecode: ['slot'], valueSatoshis: 10_000 }], transaction: { inputs: [{ outpointTransactionHash: '0000000000000000000000000000000000000000000000000000000000000002', unlockingBytecode: ['slot'] }], outputs: [{ token: { nft: {} }, valueSatoshis: 1_000 }] } },
    ],
    [
      '<0x80>',
      'OP_OUTPUTTOKENCATEGORY <0x0200000000000000000000000000000000000000000000000000000000000000> OP_EQUAL',
      'OP_OUTPUTTOKENCATEGORY requires a minimally-encoded index from the stack (attempt negative zero)',
      ['invalid', 'chip_cashtokens_invalid'],
      { sourceOutputs: [{ lockingBytecode: ['slot'], valueSatoshis: 10_000 }], transaction: { inputs: [{ outpointTransactionHash: '0000000000000000000000000000000000000000000000000000000000000002', unlockingBytecode: ['slot'] }], outputs: [{ token: { nft: {} }, valueSatoshis: 1_000 }] } },
    ],
    [
      '<1>',
      'OP_OUTPUTTOKENCATEGORY <0x0200000000000000000000000000000000000000000000000000000000000000> OP_EQUAL',
      'OP_OUTPUTTOKENCATEGORY (at index 1)',
      ['invalid', 'chip_cashtokens'],
      {
        sourceOutputs: [{ lockingBytecode: ['slot'], valueSatoshis: 10_000 }],
        transaction: { inputs: [{ outpointTransactionHash: '0000000000000000000000000000000000000000000000000000000000000002', unlockingBytecode: ['slot'] }], outputs: [{ valueSatoshis: 1_000 }, { token: { nft: {} }, valueSatoshis: 1_000 }] },
      },
    ],
    [
      '<-1>',
      'OP_OUTPUTTOKENCATEGORY <0x0200000000000000000000000000000000000000000000000000000000000000> OP_EQUAL',
      'OP_OUTPUTTOKENCATEGORY requires a positive index from the stack (attempt negative one)',
      ['invalid', 'chip_cashtokens_invalid'],
      {
        sourceOutputs: [{ lockingBytecode: ['slot'], valueSatoshis: 10_000 }],
        transaction: { inputs: [{ outpointTransactionHash: '0000000000000000000000000000000000000000000000000000000000000002', unlockingBytecode: ['slot'] }], outputs: [{ valueSatoshis: 1_000 }, { token: { nft: {} }, valueSatoshis: 1_000 }] },
      },
    ],
    [
      '<2>',
      'OP_OUTPUTTOKENCATEGORY <0x0200000000000000000000000000000000000000000000000000000000000000> OP_EQUAL',
      'OP_OUTPUTTOKENCATEGORY (excessive index)',
      ['invalid', 'chip_cashtokens_invalid'],
      {
        sourceOutputs: [{ lockingBytecode: ['slot'], valueSatoshis: 10_000 }],
        transaction: { inputs: [{ outpointTransactionHash: '0000000000000000000000000000000000000000000000000000000000000002', unlockingBytecode: ['slot'] }], outputs: [{ valueSatoshis: 1_000 }, { token: { nft: {} }, valueSatoshis: 1_000 }] },
      },
    ],
    ['<0>', 'OP_OUTPUTTOKENCATEGORY <0> OP_EQUAL', 'OP_OUTPUTTOKENCATEGORY (transaction without tokens)', ['invalid', 'chip_cashtokens', 'nop2sh_invalid'], { sourceOutputs: [{ lockingBytecode: ['slot'], valueSatoshis: 10_000 }], transaction: { inputs: [{ unlockingBytecode: ['slot'] }], outputs: [{ valueSatoshis: 1_000 }] } }],
    [
      '<0>',
      'OP_OUTPUTTOKENCATEGORY <0> OP_EQUAL',
      'OP_OUTPUTTOKENCATEGORY (at index without tokens)',
      ['invalid', 'chip_cashtokens'],
      {
        sourceOutputs: [{ lockingBytecode: ['slot'], valueSatoshis: 10_000 }],
        transaction: { inputs: [{ outpointTransactionHash: '0000000000000000000000000000000000000000000000000000000000000002', unlockingBytecode: ['slot'] }], outputs: [{ valueSatoshis: 1_000 }, { token: { nft: {} }, valueSatoshis: 1_000 }] },
      },
    ],
    [
      '<0>',
      'OP_OUTPUTTOKENCATEGORY <0x0200000000000000000000000000000000000000000000000000000000000000> OP_EQUAL',
      'OP_OUTPUTTOKENCATEGORY (expect category at index without tokens)',
      ['invalid', 'chip_cashtokens_invalid'],
      {
        sourceOutputs: [{ lockingBytecode: ['slot'], valueSatoshis: 10_000 }],
        transaction: { inputs: [{ outpointTransactionHash: '0000000000000000000000000000000000000000000000000000000000000002', unlockingBytecode: ['slot'] }], outputs: [{ valueSatoshis: 1_000 }, { token: { nft: {} }, valueSatoshis: 1_000 }] },
      },
    ],
    [
      '<1>',
      'OP_OUTPUTTOKENCATEGORY <0x0200000000000000000000000000000000000000000000000000000000000000> OP_EQUAL',
      'OP_OUTPUTTOKENCATEGORY (non-genesis transaction, index 1)',
      ['invalid', 'chip_cashtokens'],
      {
        sourceOutputs: [
          { lockingBytecode: { script: 'lockEmptyP2sh20' }, token: { nft: {} }, valueSatoshis: 10_000 },
          { lockingBytecode: ['slot'], valueSatoshis: 10_000 },
        ],
        transaction: { inputs: [{ unlockingBytecode: { script: 'unlockEmptyP2sh20' } }, { unlockingBytecode: ['slot'] }], outputs: [{ valueSatoshis: 1_000 }, { token: { nft: {} }, valueSatoshis: 1_000 }] },
      },
    ],
    [
      '<0>',
      'OP_OUTPUTTOKENCATEGORY <0> OP_EQUAL',
      'OP_OUTPUTTOKENCATEGORY (non-genesis transaction, at index without tokens)',
      ['invalid', 'chip_cashtokens'],
      {
        sourceOutputs: [
          { lockingBytecode: { script: 'lockEmptyP2sh20' }, token: { nft: {} }, valueSatoshis: 10_000 },
          { lockingBytecode: ['slot'], valueSatoshis: 10_000 },
        ],
        transaction: { inputs: [{ unlockingBytecode: { script: 'unlockEmptyP2sh20' } }, { unlockingBytecode: ['slot'] }], outputs: [{ valueSatoshis: 1_000 }, { token: { nft: {} }, valueSatoshis: 1_000 }] },
      },
    ],
    [
      '<0>',
      'OP_OUTPUTTOKENCATEGORY <0x0200000000000000000000000000000000000000000000000000000000000000> OP_EQUAL',
      'OP_OUTPUTTOKENCATEGORY (non-genesis transaction, expect category at index without tokens)',
      ['invalid', 'chip_cashtokens_invalid'],
      {
        sourceOutputs: [
          { lockingBytecode: { script: 'lockEmptyP2sh20' }, token: { nft: {} }, valueSatoshis: 10_000 },
          { lockingBytecode: ['slot'], valueSatoshis: 10_000 },
        ],
        transaction: { inputs: [{ unlockingBytecode: { script: 'unlockEmptyP2sh20' } }, { unlockingBytecode: ['slot'] }], outputs: [{ valueSatoshis: 1_000 }, { token: { nft: {} }, valueSatoshis: 1_000 }] },
      },
    ],
    [
      '<1> <0>',
      'OP_OUTPUTTOKENCATEGORY <0> OP_EQUALVERIFY OP_OUTPUTTOKENCATEGORY <0x0200000000000000000000000000000000000000000000000000000000000000> OP_EQUAL',
      'OP_OUTPUTTOKENCATEGORY (at two indexes)',
      ['invalid', 'chip_cashtokens'],
      {
        sourceOutputs: [{ lockingBytecode: ['slot'], valueSatoshis: 10_000 }],
        transaction: { inputs: [{ outpointTransactionHash: '0000000000000000000000000000000000000000000000000000000000000002', unlockingBytecode: ['slot'] }], outputs: [{ valueSatoshis: 1_000 }, { token: { nft: {} }, valueSatoshis: 1_000 }] },
      },
    ],
    [
      '<0> <1>',
      'OP_OUTPUTTOKENCATEGORY <0> OP_EQUALVERIFY OP_OUTPUTTOKENCATEGORY <0x0200000000000000000000000000000000000000000000000000000000000000> OP_EQUAL',
      'OP_OUTPUTTOKENCATEGORY (at two indexes, expect swapped)',
      ['invalid', 'chip_cashtokens_invalid'],
      {
        sourceOutputs: [{ lockingBytecode: ['slot'], valueSatoshis: 10_000 }],
        transaction: { inputs: [{ outpointTransactionHash: '0000000000000000000000000000000000000000000000000000000000000002', unlockingBytecode: ['slot'] }], outputs: [{ valueSatoshis: 1_000 }, { token: { nft: {} }, valueSatoshis: 1_000 }] },
      },
    ],
    [
      '<1> <0>',
      'OP_OUTPUTTOKENCATEGORY <0> OP_EQUALVERIFY OP_OUTPUTTOKENCATEGORY <0x0200000000000000000000000000000000000000000000000000000000000000> OP_EQUAL',
      'OP_OUTPUTTOKENCATEGORY (non-genesis transaction, at two indexes)',
      ['invalid', 'chip_cashtokens'],
      {
        sourceOutputs: [
          { lockingBytecode: { script: 'lockEmptyP2sh20' }, token: { nft: {} }, valueSatoshis: 10_000 },
          { lockingBytecode: ['slot'], valueSatoshis: 10_000 },
        ],
        transaction: { inputs: [{ unlockingBytecode: { script: 'unlockEmptyP2sh20' } }, { unlockingBytecode: ['slot'] }], outputs: [{ valueSatoshis: 1_000 }, { token: { nft: {} }, valueSatoshis: 1_000 }] },
      },
    ],
    [
      '<0> <1>',
      'OP_OUTPUTTOKENCATEGORY <0> OP_EQUALVERIFY OP_OUTPUTTOKENCATEGORY <0x0200000000000000000000000000000000000000000000000000000000000000> OP_EQUAL',
      'OP_OUTPUTTOKENCATEGORY (non-genesis transaction, at two indexes, expect swapped)',
      ['invalid', 'chip_cashtokens_invalid'],
      {
        sourceOutputs: [
          { lockingBytecode: { script: 'lockEmptyP2sh20' }, token: { nft: {} }, valueSatoshis: 10_000 },
          { lockingBytecode: ['slot'], valueSatoshis: 10_000 },
        ],
        transaction: { inputs: [{ unlockingBytecode: { script: 'unlockEmptyP2sh20' } }, { unlockingBytecode: ['slot'] }], outputs: [{ valueSatoshis: 1_000 }, { token: { nft: {} }, valueSatoshis: 1_000 }] },
      },
    ],
    [
      '<0>',
      'OP_OUTPUTTOKENCATEGORY <0x0200000000000000000000000000000000000000000000000000000000000000> OP_EQUAL',
      'OP_OUTPUTTOKENCATEGORY (only fungible tokens, index 0)',
      ['invalid', 'chip_cashtokens'],
      { sourceOutputs: [{ lockingBytecode: ['slot'], valueSatoshis: 10_000 }], transaction: { inputs: [{ outpointTransactionHash: '0000000000000000000000000000000000000000000000000000000000000002', unlockingBytecode: ['slot'] }], outputs: [{ token: { amount: 100 }, valueSatoshis: 1_000 }] } },
    ],
    [
      '<0>',
      'OP_OUTPUTTOKENCATEGORY <0> OP_EQUAL',
      'OP_OUTPUTTOKENCATEGORY (only fungible tokens, index 0, expect none)',
      ['invalid', 'chip_cashtokens_invalid'],
      { sourceOutputs: [{ lockingBytecode: ['slot'], valueSatoshis: 10_000 }], transaction: { inputs: [{ outpointTransactionHash: '0000000000000000000000000000000000000000000000000000000000000002', unlockingBytecode: ['slot'] }], outputs: [{ token: { amount: 100 }, valueSatoshis: 1_000 }] } },
    ],
    [
      '<1>',
      'OP_OUTPUTTOKENCATEGORY <0x0200000000000000000000000000000000000000000000000000000000000000> OP_EQUAL',
      'OP_OUTPUTTOKENCATEGORY (non-genesis transaction, only fungible tokens, index 1)',
      ['invalid', 'chip_cashtokens'],
      {
        sourceOutputs: [
          { lockingBytecode: { script: 'lockEmptyP2sh20' }, token: { amount: 1 }, valueSatoshis: 10_000 },
          { lockingBytecode: ['slot'], valueSatoshis: 10_000 },
        ],
        transaction: { inputs: [{ unlockingBytecode: { script: 'unlockEmptyP2sh20' } }, { unlockingBytecode: ['slot'] }], outputs: [{ valueSatoshis: 1_000 }, { token: { amount: 1 }, valueSatoshis: 1_000 }] },
      },
    ],
    [
      '<1>',
      'OP_OUTPUTTOKENCATEGORY <0x0300000000000000000000000000000000000000000000000000000000000000> OP_EQUAL',
      'OP_OUTPUTTOKENCATEGORY (non-genesis transaction, only fungible tokens, index 1, category 0x00...03)',
      ['invalid', 'chip_cashtokens'],
      {
        sourceOutputs: [
          { lockingBytecode: { script: 'lockEmptyP2sh20' }, token: { amount: 1, category: '0000000000000000000000000000000000000000000000000000000000000003' }, valueSatoshis: 10_000 },
          { lockingBytecode: ['slot'], valueSatoshis: 10_000 },
        ],
        transaction: { inputs: [{ unlockingBytecode: { script: 'unlockEmptyP2sh20' } }, { unlockingBytecode: ['slot'] }], outputs: [{ valueSatoshis: 1_000 }, { token: { amount: 1, category: '0000000000000000000000000000000000000000000000000000000000000003' }, valueSatoshis: 1_000 }] },
      },
    ],

    [
      '<0>',
      'OP_OUTPUTTOKENCATEGORY <0x0200000000000000000000000000000000000000000000000000000000000000> OP_EQUAL',
      'OP_OUTPUTTOKENCATEGORY (immutable and fungible tokens, index 0)',
      ['invalid', 'chip_cashtokens'],
      { sourceOutputs: [{ lockingBytecode: ['slot'], valueSatoshis: 10_000 }], transaction: { inputs: [{ outpointTransactionHash: '0000000000000000000000000000000000000000000000000000000000000002', unlockingBytecode: ['slot'] }], outputs: [{ token: { amount: 100, nft: {} }, valueSatoshis: 1_000 }] } },
    ],
    [
      '<0>',
      'OP_OUTPUTTOKENCATEGORY <0> OP_EQUAL',
      'OP_OUTPUTTOKENCATEGORY (immutable and fungible tokens, index 0, expect none)',
      ['invalid', 'chip_cashtokens_invalid'],
      { sourceOutputs: [{ lockingBytecode: ['slot'], valueSatoshis: 10_000 }], transaction: { inputs: [{ outpointTransactionHash: '0000000000000000000000000000000000000000000000000000000000000002', unlockingBytecode: ['slot'] }], outputs: [{ token: { amount: 100, nft: {} }, valueSatoshis: 1_000 }] } },
    ],
    [
      '<1>',
      'OP_OUTPUTTOKENCATEGORY <0x0200000000000000000000000000000000000000000000000000000000000000> OP_EQUAL',
      'OP_OUTPUTTOKENCATEGORY (non-genesis transaction, immutable and fungible tokens, index 1)',
      ['invalid', 'chip_cashtokens'],
      {
        sourceOutputs: [
          { lockingBytecode: { script: 'lockEmptyP2sh20' }, token: { amount: 1, nft: {} }, valueSatoshis: 10_000 },
          { lockingBytecode: ['slot'], valueSatoshis: 10_000 },
        ],
        transaction: { inputs: [{ unlockingBytecode: { script: 'unlockEmptyP2sh20' } }, { unlockingBytecode: ['slot'] }], outputs: [{ valueSatoshis: 1_000 }, { token: { amount: 1, nft: {} }, valueSatoshis: 1_000 }] },
      },
    ],
    [
      '<1>',
      'OP_OUTPUTTOKENCATEGORY <0x0300000000000000000000000000000000000000000000000000000000000000> OP_EQUAL',
      'OP_OUTPUTTOKENCATEGORY (non-genesis transaction, immutable and fungible tokens, index 1, category 0x00...03)',
      ['invalid', 'chip_cashtokens'],
      {
        sourceOutputs: [
          { lockingBytecode: { script: 'lockEmptyP2sh20' }, token: { amount: 1, category: '0000000000000000000000000000000000000000000000000000000000000003', nft: {} }, valueSatoshis: 10_000 },
          { lockingBytecode: ['slot'], valueSatoshis: 10_000 },
        ],
        transaction: { inputs: [{ unlockingBytecode: { script: 'unlockEmptyP2sh20' } }, { unlockingBytecode: ['slot'] }], outputs: [{ valueSatoshis: 1_000 }, { token: { amount: 1, category: '0000000000000000000000000000000000000000000000000000000000000003', nft: {} }, valueSatoshis: 1_000 }] },
      },
    ],
    [
      '<0>',
      'OP_OUTPUTTOKENCATEGORY <0x020000000000000000000000000000000000000000000000000000000000000001> OP_EQUAL',
      'OP_OUTPUTTOKENCATEGORY (only mutable token, index 0)',
      ['invalid', 'chip_cashtokens'],
      { sourceOutputs: [{ lockingBytecode: ['slot'], valueSatoshis: 10_000 }], transaction: { inputs: [{ outpointTransactionHash: '0000000000000000000000000000000000000000000000000000000000000002', unlockingBytecode: ['slot'] }], outputs: [{ token: { nft: { capability: 'mutable' } }, valueSatoshis: 1_000 }] } },
    ],
    [
      '<0>',
      'OP_OUTPUTTOKENCATEGORY <0x0200000000000000000000000000000000000000000000000000000000000000> OP_EQUAL',
      'OP_OUTPUTTOKENCATEGORY (only mutable token, index 0, expect no capability)',
      ['invalid', 'chip_cashtokens_invalid'],
      { sourceOutputs: [{ lockingBytecode: ['slot'], valueSatoshis: 10_000 }], transaction: { inputs: [{ outpointTransactionHash: '0000000000000000000000000000000000000000000000000000000000000002', unlockingBytecode: ['slot'] }], outputs: [{ token: { nft: { capability: 'mutable' } }, valueSatoshis: 1_000 }] } },
    ],
    [
      '<1>',
      'OP_OUTPUTTOKENCATEGORY <0x020000000000000000000000000000000000000000000000000000000000000001> OP_EQUAL',
      'OP_OUTPUTTOKENCATEGORY (non-genesis transaction, only mutable token, index 1)',
      ['invalid', 'chip_cashtokens'],
      {
        sourceOutputs: [
          { lockingBytecode: { script: 'lockEmptyP2sh20' }, token: { nft: { capability: 'mutable' } }, valueSatoshis: 10_000 },
          { lockingBytecode: ['slot'], valueSatoshis: 10_000 },
        ],
        transaction: { inputs: [{ unlockingBytecode: { script: 'unlockEmptyP2sh20' } }, { unlockingBytecode: ['slot'] }], outputs: [{ valueSatoshis: 1_000 }, { token: { nft: { capability: 'mutable' } }, valueSatoshis: 1_000 }] },
      },
    ],
    [
      '<1>',
      'OP_OUTPUTTOKENCATEGORY <0x030000000000000000000000000000000000000000000000000000000000000001> OP_EQUAL',
      'OP_OUTPUTTOKENCATEGORY (non-genesis transaction, only mutable token, index 1, category 0x00...03)',
      ['invalid', 'chip_cashtokens'],
      {
        sourceOutputs: [
          { lockingBytecode: { script: 'lockEmptyP2sh20' }, token: { category: '0000000000000000000000000000000000000000000000000000000000000003', nft: { capability: 'mutable' } }, valueSatoshis: 10_000 },
          { lockingBytecode: ['slot'], valueSatoshis: 10_000 },
        ],
        transaction: { inputs: [{ unlockingBytecode: { script: 'unlockEmptyP2sh20' } }, { unlockingBytecode: ['slot'] }], outputs: [{ valueSatoshis: 1_000 }, { token: { category: '0000000000000000000000000000000000000000000000000000000000000003', nft: { capability: 'mutable' } }, valueSatoshis: 1_000 }] },
      },
    ],
    [
      '<0>',
      'OP_OUTPUTTOKENCATEGORY <0x020000000000000000000000000000000000000000000000000000000000000001> OP_EQUAL',
      'OP_OUTPUTTOKENCATEGORY (mutable and fungible tokens, index 0)',
      ['invalid', 'chip_cashtokens'],
      { sourceOutputs: [{ lockingBytecode: ['slot'], valueSatoshis: 10_000 }], transaction: { inputs: [{ outpointTransactionHash: '0000000000000000000000000000000000000000000000000000000000000002', unlockingBytecode: ['slot'] }], outputs: [{ token: { amount: 100, nft: { capability: 'mutable' } }, valueSatoshis: 1_000 }] } },
    ],
    [
      '<0>',
      'OP_OUTPUTTOKENCATEGORY <0> OP_EQUAL',
      'OP_OUTPUTTOKENCATEGORY (mutable and fungible tokens, index 0, expect none)',
      ['invalid', 'chip_cashtokens_invalid'],
      { sourceOutputs: [{ lockingBytecode: ['slot'], valueSatoshis: 10_000 }], transaction: { inputs: [{ outpointTransactionHash: '0000000000000000000000000000000000000000000000000000000000000002', unlockingBytecode: ['slot'] }], outputs: [{ token: { amount: 100, nft: { capability: 'mutable' } }, valueSatoshis: 1_000 }] } },
    ],
    [
      '<1>',
      'OP_OUTPUTTOKENCATEGORY <0x020000000000000000000000000000000000000000000000000000000000000001> OP_EQUAL',
      'OP_OUTPUTTOKENCATEGORY (non-genesis transaction, mutable and fungible tokens, index 1)',
      ['invalid', 'chip_cashtokens'],
      {
        sourceOutputs: [
          { lockingBytecode: { script: 'lockEmptyP2sh20' }, token: { amount: 1, nft: { capability: 'mutable' } }, valueSatoshis: 10_000 },
          { lockingBytecode: ['slot'], valueSatoshis: 10_000 },
        ],
        transaction: { inputs: [{ unlockingBytecode: { script: 'unlockEmptyP2sh20' } }, { unlockingBytecode: ['slot'] }], outputs: [{ valueSatoshis: 1_000 }, { token: { amount: 1, nft: { capability: 'mutable' } }, valueSatoshis: 1_000 }] },
      },
    ],
    [
      '<1>',
      'OP_OUTPUTTOKENCATEGORY <0x030000000000000000000000000000000000000000000000000000000000000001> OP_EQUAL',
      'OP_OUTPUTTOKENCATEGORY (non-genesis transaction, mutable and fungible tokens, index 1, category 0x00...03)',
      ['invalid', 'chip_cashtokens'],
      {
        sourceOutputs: [
          { lockingBytecode: { script: 'lockEmptyP2sh20' }, token: { amount: 1, category: '0000000000000000000000000000000000000000000000000000000000000003', nft: { capability: 'mutable' } }, valueSatoshis: 10_000 },
          { lockingBytecode: ['slot'], valueSatoshis: 10_000 },
        ],
        transaction: { inputs: [{ unlockingBytecode: { script: 'unlockEmptyP2sh20' } }, { unlockingBytecode: ['slot'] }], outputs: [{ valueSatoshis: 1_000 }, { token: { amount: 1, category: '0000000000000000000000000000000000000000000000000000000000000003', nft: { capability: 'mutable' } }, valueSatoshis: 1_000 }] },
      },
    ],
    [
      '<0>',
      'OP_OUTPUTTOKENCATEGORY <0x020000000000000000000000000000000000000000000000000000000000000002> OP_EQUAL',
      'OP_OUTPUTTOKENCATEGORY (only minting token, index 0)',
      ['invalid', 'chip_cashtokens'],
      { sourceOutputs: [{ lockingBytecode: ['slot'], valueSatoshis: 10_000 }], transaction: { inputs: [{ outpointTransactionHash: '0000000000000000000000000000000000000000000000000000000000000002', unlockingBytecode: ['slot'] }], outputs: [{ token: { nft: { capability: 'minting' } }, valueSatoshis: 1_000 }] } },
    ],
    [
      '<0>',
      'OP_OUTPUTTOKENCATEGORY <0x0200000000000000000000000000000000000000000000000000000000000000> OP_EQUAL',
      'OP_OUTPUTTOKENCATEGORY (only minting token, index 0, expect no capability)',
      ['invalid', 'chip_cashtokens_invalid'],
      { sourceOutputs: [{ lockingBytecode: ['slot'], valueSatoshis: 10_000 }], transaction: { inputs: [{ outpointTransactionHash: '0000000000000000000000000000000000000000000000000000000000000002', unlockingBytecode: ['slot'] }], outputs: [{ token: { nft: { capability: 'minting' } }, valueSatoshis: 1_000 }] } },
    ],
    [
      '<1>',
      'OP_OUTPUTTOKENCATEGORY <0x020000000000000000000000000000000000000000000000000000000000000002> OP_EQUAL',
      'OP_OUTPUTTOKENCATEGORY (non-genesis transaction, only minting token, index 1)',
      ['invalid', 'chip_cashtokens'],
      {
        sourceOutputs: [
          { lockingBytecode: { script: 'lockEmptyP2sh20' }, token: { nft: { capability: 'minting' } }, valueSatoshis: 10_000 },
          { lockingBytecode: ['slot'], valueSatoshis: 10_000 },
        ],
        transaction: { inputs: [{ unlockingBytecode: { script: 'unlockEmptyP2sh20' } }, { unlockingBytecode: ['slot'] }], outputs: [{ valueSatoshis: 1_000 }, { token: { nft: { capability: 'minting' } }, valueSatoshis: 1_000 }] },
      },
    ],
    [
      '<1>',
      'OP_OUTPUTTOKENCATEGORY <0x030000000000000000000000000000000000000000000000000000000000000002> OP_EQUAL',
      'OP_OUTPUTTOKENCATEGORY (non-genesis transaction, only minting token, index 1, category 0x00...03)',
      ['invalid', 'chip_cashtokens'],
      {
        sourceOutputs: [
          { lockingBytecode: { script: 'lockEmptyP2sh20' }, token: { category: '0000000000000000000000000000000000000000000000000000000000000003', nft: { capability: 'minting' } }, valueSatoshis: 10_000 },
          { lockingBytecode: ['slot'], valueSatoshis: 10_000 },
        ],
        transaction: { inputs: [{ unlockingBytecode: { script: 'unlockEmptyP2sh20' } }, { unlockingBytecode: ['slot'] }], outputs: [{ valueSatoshis: 1_000 }, { token: { category: '0000000000000000000000000000000000000000000000000000000000000003', nft: { capability: 'minting' } }, valueSatoshis: 1_000 }] },
      },
    ],
    [
      '<0>',
      'OP_OUTPUTTOKENCATEGORY <0x020000000000000000000000000000000000000000000000000000000000000002> OP_EQUAL',
      'OP_OUTPUTTOKENCATEGORY (minting and fungible tokens, index 0)',
      ['invalid', 'chip_cashtokens'],
      { sourceOutputs: [{ lockingBytecode: ['slot'], valueSatoshis: 10_000 }], transaction: { inputs: [{ outpointTransactionHash: '0000000000000000000000000000000000000000000000000000000000000002', unlockingBytecode: ['slot'] }], outputs: [{ token: { amount: 100, nft: { capability: 'minting' } }, valueSatoshis: 1_000 }] } },
    ],
    [
      '<0>',
      'OP_OUTPUTTOKENCATEGORY <0> OP_EQUAL',
      'OP_OUTPUTTOKENCATEGORY (minting and fungible tokens, index 0, expect none)',
      ['invalid', 'chip_cashtokens_invalid'],
      { sourceOutputs: [{ lockingBytecode: ['slot'], valueSatoshis: 10_000 }], transaction: { inputs: [{ outpointTransactionHash: '0000000000000000000000000000000000000000000000000000000000000002', unlockingBytecode: ['slot'] }], outputs: [{ token: { amount: 100, nft: { capability: 'minting' } }, valueSatoshis: 1_000 }] } },
    ],
    [
      '<1>',
      'OP_OUTPUTTOKENCATEGORY <0x020000000000000000000000000000000000000000000000000000000000000002> OP_EQUAL',
      'OP_OUTPUTTOKENCATEGORY (non-genesis transaction, minting and fungible tokens, index 1)',
      ['invalid', 'chip_cashtokens'],
      {
        sourceOutputs: [
          { lockingBytecode: { script: 'lockEmptyP2sh20' }, token: { amount: 1, nft: { capability: 'minting' } }, valueSatoshis: 10_000 },
          { lockingBytecode: ['slot'], valueSatoshis: 10_000 },
        ],
        transaction: { inputs: [{ unlockingBytecode: { script: 'unlockEmptyP2sh20' } }, { unlockingBytecode: ['slot'] }], outputs: [{ valueSatoshis: 1_000 }, { token: { amount: 1, nft: { capability: 'minting' } }, valueSatoshis: 1_000 }] },
      },
    ],
    [
      '<1>',
      'OP_OUTPUTTOKENCATEGORY <0x030000000000000000000000000000000000000000000000000000000000000002> OP_EQUAL',
      'OP_OUTPUTTOKENCATEGORY (non-genesis transaction, minting and fungible tokens, index 1, category 0x00...03)',
      ['invalid', 'chip_cashtokens'],
      {
        sourceOutputs: [
          { lockingBytecode: { script: 'lockEmptyP2sh20' }, token: { amount: 1, category: '0000000000000000000000000000000000000000000000000000000000000003', nft: { capability: 'minting' } }, valueSatoshis: 10_000 },
          { lockingBytecode: ['slot'], valueSatoshis: 10_000 },
        ],
        transaction: { inputs: [{ unlockingBytecode: { script: 'unlockEmptyP2sh20' } }, { unlockingBytecode: ['slot'] }], outputs: [{ valueSatoshis: 1_000 }, { token: { amount: 1, category: '0000000000000000000000000000000000000000000000000000000000000003', nft: { capability: 'minting' } }, valueSatoshis: 1_000 }] },
      },
    ],
    [
      '<0>',
      'OP_OUTPUTTOKENCATEGORY OP_SIZE <32> OP_EQUAL OP_NIP',
      'OP_OUTPUTTOKENCATEGORY (immutable result length is 32)',
      ['invalid', 'chip_cashtokens'],
      { sourceOutputs: [{ lockingBytecode: ['slot'], valueSatoshis: 10_000 }], transaction: { inputs: [{ outpointTransactionHash: '0000000000000000000000000000000000000000000000000000000000000002', unlockingBytecode: ['slot'] }], outputs: [{ token: { nft: {} }, valueSatoshis: 1_000 }] } },
    ],
    [
      '<0>',
      'OP_OUTPUTTOKENCATEGORY OP_SIZE <33> OP_EQUAL OP_NIP',
      'OP_OUTPUTTOKENCATEGORY (immutable result length is 32, expect 33)',
      ['invalid', 'chip_cashtokens_invalid'],
      { sourceOutputs: [{ lockingBytecode: ['slot'], valueSatoshis: 10_000 }], transaction: { inputs: [{ outpointTransactionHash: '0000000000000000000000000000000000000000000000000000000000000002', unlockingBytecode: ['slot'] }], outputs: [{ token: { nft: {} }, valueSatoshis: 1_000 }] } },
    ],
    [
      '<0>',
      'OP_OUTPUTTOKENCATEGORY OP_SIZE <33> OP_EQUAL OP_NIP',
      'OP_OUTPUTTOKENCATEGORY (mutable result length is 33)',
      ['invalid', 'chip_cashtokens'],
      { sourceOutputs: [{ lockingBytecode: ['slot'], valueSatoshis: 10_000 }], transaction: { inputs: [{ outpointTransactionHash: '0000000000000000000000000000000000000000000000000000000000000002', unlockingBytecode: ['slot'] }], outputs: [{ token: { nft: { capability: 'mutable' } }, valueSatoshis: 1_000 }] } },
    ],
    [
      '<0>',
      'OP_OUTPUTTOKENCATEGORY OP_SIZE <32> OP_EQUAL OP_NIP',
      'OP_OUTPUTTOKENCATEGORY (mutable result length is 33, expect 32)',
      ['invalid', 'chip_cashtokens_invalid'],
      { sourceOutputs: [{ lockingBytecode: ['slot'], valueSatoshis: 10_000 }], transaction: { inputs: [{ outpointTransactionHash: '0000000000000000000000000000000000000000000000000000000000000002', unlockingBytecode: ['slot'] }], outputs: [{ token: { nft: { capability: 'mutable' } }, valueSatoshis: 1_000 }] } },
    ],
    [
      '<0>',
      'OP_OUTPUTTOKENCATEGORY OP_SIZE <33> OP_EQUAL OP_NIP',
      'OP_OUTPUTTOKENCATEGORY (minting result length is 33)',
      ['invalid', 'chip_cashtokens'],
      { sourceOutputs: [{ lockingBytecode: ['slot'], valueSatoshis: 10_000 }], transaction: { inputs: [{ outpointTransactionHash: '0000000000000000000000000000000000000000000000000000000000000002', unlockingBytecode: ['slot'] }], outputs: [{ token: { nft: { capability: 'minting' } }, valueSatoshis: 1_000 }] } },
    ],
    [
      '<0>',
      'OP_OUTPUTTOKENCATEGORY OP_SIZE <32> OP_EQUAL OP_NIP',
      'OP_OUTPUTTOKENCATEGORY (minting result length is 33, expect 32)',
      ['invalid', 'chip_cashtokens_invalid'],
      { sourceOutputs: [{ lockingBytecode: ['slot'], valueSatoshis: 10_000 }], transaction: { inputs: [{ outpointTransactionHash: '0000000000000000000000000000000000000000000000000000000000000002', unlockingBytecode: ['slot'] }], outputs: [{ token: { nft: { capability: 'minting' } }, valueSatoshis: 1_000 }] } },
    ],
    [
      '<6> <5> <4> <3> <2> <0> <1>',
      'OP_OUTPUTTOKENCATEGORY <0x0300000000000000000000000000000000000000000000000000000000000000> OP_EQUALVERIFY OP_OUTPUTTOKENCATEGORY <0> OP_EQUALVERIFY OP_OUTPUTTOKENCATEGORY <0x0400000000000000000000000000000000000000000000000000000000000000> OP_EQUALVERIFY OP_OUTPUTTOKENCATEGORY <0x0500000000000000000000000000000000000000000000000000000000000000> OP_EQUALVERIFY OP_OUTPUTTOKENCATEGORY <0x060000000000000000000000000000000000000000000000000000000000000001> OP_EQUALVERIFY OP_OUTPUTTOKENCATEGORY <0x070000000000000000000000000000000000000000000000000000000000000002> OP_EQUALVERIFY OP_OUTPUTTOKENCATEGORY <0x080000000000000000000000000000000000000000000000000000000000000002> OP_EQUAL',
      'OP_OUTPUTTOKENCATEGORY (at multiple indexes, unordered)',
      ['invalid', 'chip_cashtokens'],
      {
        sourceOutputs: [
          { lockingBytecode: { script: 'lockEmptyP2sh20' }, token: { amount: '1', category: '0000000000000000000000000000000000000000000000000000000000000004' }, valueSatoshis: 10_000 },
          { lockingBytecode: ['slot'], token: { category: '0000000000000000000000000000000000000000000000000000000000000003', nft: {} }, valueSatoshis: 10_000 },
          { lockingBytecode: { script: 'lockEmptyP2sh20' }, token: { amount: '1', category: '0000000000000000000000000000000000000000000000000000000000000005', nft: {} }, valueSatoshis: 10_000 },
          { lockingBytecode: { script: 'lockEmptyP2sh20' }, valueSatoshis: 10_000 },
          { lockingBytecode: { script: 'lockEmptyP2sh20' }, token: { amount: '1', category: '0000000000000000000000000000000000000000000000000000000000000007', nft: { capability: 'minting' } }, valueSatoshis: 10_000 },
          { lockingBytecode: { script: 'lockEmptyP2sh20' }, token: { category: '0000000000000000000000000000000000000000000000000000000000000008', nft: { capability: 'minting' } }, valueSatoshis: 10_000 },
          { lockingBytecode: { script: 'lockEmptyP2sh20' }, token: { amount: '1', category: '0000000000000000000000000000000000000000000000000000000000000006', nft: { capability: 'mutable' } }, valueSatoshis: 10_000 },
        ],
        transaction: {
          inputs: [{ unlockingBytecode: { script: 'unlockEmptyP2sh20' } }, { unlockingBytecode: ['slot'] }, { unlockingBytecode: { script: 'unlockEmptyP2sh20' } }, { unlockingBytecode: { script: 'unlockEmptyP2sh20' } }, { unlockingBytecode: { script: 'unlockEmptyP2sh20' } }, { unlockingBytecode: { script: 'unlockEmptyP2sh20' } }, { unlockingBytecode: { script: 'unlockEmptyP2sh20' } }],
          outputs: [
            { valueSatoshis: 1_000 },
            { token: { category: '0000000000000000000000000000000000000000000000000000000000000003', nft: {} }, valueSatoshis: 1_000 },
            { token: { amount: '1', category: '0000000000000000000000000000000000000000000000000000000000000004' }, valueSatoshis: 1_000 },
            { token: { amount: '1', category: '0000000000000000000000000000000000000000000000000000000000000005', nft: {} }, valueSatoshis: 1_000 },
            { token: { amount: '1', category: '0000000000000000000000000000000000000000000000000000000000000006', nft: { capability: 'mutable' } }, valueSatoshis: 1_000 },
            { token: { amount: '1', category: '0000000000000000000000000000000000000000000000000000000000000007', nft: { capability: 'minting' } }, valueSatoshis: 1_000 },
            { token: { category: '0000000000000000000000000000000000000000000000000000000000000008', nft: { capability: 'minting' } }, valueSatoshis: 1_000 },
          ],
        },
      },
    ],
    [
      '<6> <5> <4> <3> <2> <0> <1>',
      'OP_OUTPUTTOKENCATEGORY <0x0300000000000000000000000000000000000000000000000000000000000000> OP_EQUALVERIFY OP_OUTPUTTOKENCATEGORY <0> OP_EQUALVERIFY OP_OUTPUTTOKENCATEGORY <0x0400000000000000000000000000000000000000000000000000000000000000> OP_EQUALVERIFY OP_OUTPUTTOKENCATEGORY <0x0500000000000000000000000000000000000000000000000000000000000000> OP_EQUALVERIFY OP_OUTPUTTOKENCATEGORY <0x060000000000000000000000000000000000000000000000000000000000000001> OP_EQUALVERIFY OP_OUTPUTTOKENCATEGORY <0x070000000000000000000000000000000000000000000000000000000000000002> OP_EQUALVERIFY OP_OUTPUTTOKENCATEGORY <0x0800000000000000000000000000000000000000000000000000000000000000> OP_EQUAL',
      'OP_OUTPUTTOKENCATEGORY (at multiple indexes, unordered, expect missing capability)',
      ['invalid', 'chip_cashtokens_invalid'],
      {
        sourceOutputs: [
          { lockingBytecode: { script: 'lockEmptyP2sh20' }, token: { amount: '1', category: '0000000000000000000000000000000000000000000000000000000000000004' }, valueSatoshis: 10_000 },
          { lockingBytecode: ['slot'], token: { category: '0000000000000000000000000000000000000000000000000000000000000003', nft: {} }, valueSatoshis: 10_000 },
          { lockingBytecode: { script: 'lockEmptyP2sh20' }, token: { amount: '1', category: '0000000000000000000000000000000000000000000000000000000000000005', nft: {} }, valueSatoshis: 10_000 },
          { lockingBytecode: { script: 'lockEmptyP2sh20' }, valueSatoshis: 10_000 },
          { lockingBytecode: { script: 'lockEmptyP2sh20' }, token: { amount: '1', category: '0000000000000000000000000000000000000000000000000000000000000007', nft: { capability: 'minting' } }, valueSatoshis: 10_000 },
          { lockingBytecode: { script: 'lockEmptyP2sh20' }, token: { category: '0000000000000000000000000000000000000000000000000000000000000008', nft: { capability: 'minting' } }, valueSatoshis: 10_000 },
          { lockingBytecode: { script: 'lockEmptyP2sh20' }, token: { amount: '1', category: '0000000000000000000000000000000000000000000000000000000000000006', nft: { capability: 'mutable' } }, valueSatoshis: 10_000 },
        ],
        transaction: {
          inputs: [{ unlockingBytecode: { script: 'unlockEmptyP2sh20' } }, { unlockingBytecode: ['slot'] }, { unlockingBytecode: { script: 'unlockEmptyP2sh20' } }, { unlockingBytecode: { script: 'unlockEmptyP2sh20' } }, { unlockingBytecode: { script: 'unlockEmptyP2sh20' } }, { unlockingBytecode: { script: 'unlockEmptyP2sh20' } }, { unlockingBytecode: { script: 'unlockEmptyP2sh20' } }],
          outputs: [
            { valueSatoshis: 1_000 },
            { token: { category: '0000000000000000000000000000000000000000000000000000000000000003', nft: {} }, valueSatoshis: 1_000 },
            { token: { amount: '1', category: '0000000000000000000000000000000000000000000000000000000000000004' }, valueSatoshis: 1_000 },
            { token: { amount: '1', category: '0000000000000000000000000000000000000000000000000000000000000005', nft: {} }, valueSatoshis: 1_000 },
            { token: { amount: '1', category: '0000000000000000000000000000000000000000000000000000000000000006', nft: { capability: 'mutable' } }, valueSatoshis: 1_000 },
            { token: { amount: '1', category: '0000000000000000000000000000000000000000000000000000000000000007', nft: { capability: 'minting' } }, valueSatoshis: 1_000 },
            { token: { category: '0000000000000000000000000000000000000000000000000000000000000008', nft: { capability: 'minting' } }, valueSatoshis: 1_000 },
          ],
        },
      },
    ],
    // OP_UTXOTOKENCOMMITMENT
    ['<0>', 'OP_UTXOTOKENCOMMITMENT <0> OP_EQUAL', 'OP_UTXOTOKENCOMMITMENT accepts an index and returns the commitment (zero-length commitment)', ['invalid', 'chip_cashtokens', 'nop2sh_invalid'], { sourceOutputs: [{ lockingBytecode: ['slot'], token: { nft: {} }, valueSatoshis: 10_000 }], transaction: { inputs: [{ unlockingBytecode: ['slot'] }], outputs: [{ valueSatoshis: 1_000 }] } }],
    ['<0>', 'OP_UTXOTOKENCOMMITMENT <0x00> OP_EQUAL', 'OP_UTXOTOKENCOMMITMENT accepts an index and returns the commitment (zero-length commitment, expect 0x00)', ['invalid', 'chip_cashtokens_invalid'], { sourceOutputs: [{ lockingBytecode: ['slot'], token: { nft: {} }, valueSatoshis: 10_000 }], transaction: { inputs: [{ unlockingBytecode: ['slot'] }], outputs: [{ valueSatoshis: 1_000 }] } }],
    [
      '<0>',
      'OP_UTXOTOKENCOMMITMENT <1> OP_EQUAL',
      'OP_UTXOTOKENCOMMITMENT accepts an index and returns the commitment (1-byte commitment)',
      ['invalid', 'chip_cashtokens', 'nop2sh_invalid'],
      { sourceOutputs: [{ lockingBytecode: ['slot'], token: { nft: { commitment: '01' } }, valueSatoshis: 10_000 }], transaction: { inputs: [{ unlockingBytecode: ['slot'] }], outputs: [{ valueSatoshis: 1_000 }] } },
    ],
    ['', 'OP_UTXOTOKENCOMMITMENT <1> OP_EQUAL', 'OP_UTXOTOKENCOMMITMENT requires an index from the stack', ['invalid', 'chip_cashtokens_invalid'], { sourceOutputs: [{ lockingBytecode: ['slot'], token: { nft: { commitment: '01' } }, valueSatoshis: 10_000 }], transaction: { inputs: [{ unlockingBytecode: ['slot'] }], outputs: [{ valueSatoshis: 1_000 }] } }],
    [
      '<0x80>',
      'OP_UTXOTOKENCOMMITMENT <1> OP_EQUAL',
      'OP_UTXOTOKENCOMMITMENT requires a minimally-encoded index from the stack (attempt negative zero)',
      ['invalid', 'chip_cashtokens_invalid'],
      { sourceOutputs: [{ lockingBytecode: ['slot'], token: { nft: { commitment: '01' } }, valueSatoshis: 10_000 }], transaction: { inputs: [{ unlockingBytecode: ['slot'] }], outputs: [{ valueSatoshis: 1_000 }] } },
    ],
    [
      '<0>',
      'OP_UTXOTOKENCOMMITMENT <0x01020304050607080900> OP_EQUAL',
      'OP_UTXOTOKENCOMMITMENT accepts an index and returns the commitment (10-byte commitment, tests endianness)',
      ['invalid', 'chip_cashtokens'],
      { sourceOutputs: [{ lockingBytecode: ['slot'], token: { nft: { commitment: '01020304050607080900' } }, valueSatoshis: 10_000 }], transaction: { inputs: [{ unlockingBytecode: ['slot'] }], outputs: [{ valueSatoshis: 1_000 }] } },
    ],
    [
      '<0>',
      'OP_UTXOTOKENCOMMITMENT <0x01020304050607080900010203040506070809000102030405060708090001020304050607080900> OP_EQUAL',
      'OP_UTXOTOKENCOMMITMENT accepts an index and returns the commitment (40-byte commitment)',
      ['invalid', 'chip_cashtokens'],
      { sourceOutputs: [{ lockingBytecode: ['slot'], token: { nft: { commitment: '01020304050607080900010203040506070809000102030405060708090001020304050607080900' } }, valueSatoshis: 10_000 }], transaction: { inputs: [{ unlockingBytecode: ['slot'] }], outputs: [{ valueSatoshis: 1_000 }] } },
    ],
    [
      '<0>',
      'OP_UTXOTOKENCOMMITMENT <0x0102030405060708090001020304050607080900010203040506070809000102030405060708090001> OP_EQUAL',
      'OP_UTXOTOKENCOMMITMENT accepts an index and returns the commitment (41-byte commitment: excessive length)',
      ['invalid', 'chip_cashtokens_invalid'],
      { sourceOutputs: [{ lockingBytecode: ['slot'], token: { nft: { commitment: '0102030405060708090001020304050607080900010203040506070809000102030405060708090001' } }, valueSatoshis: 10_000 }], transaction: { inputs: [{ unlockingBytecode: ['slot'] }], outputs: [{ valueSatoshis: 1_000 }] } },
    ],
    [
      '<0>',
      `OP_UTXOTOKENCOMMITMENT <0x${binToHex(Uint8Array.from(range(253)))}> OP_EQUAL`,
      'OP_UTXOTOKENCOMMITMENT accepts an index and returns the commitment (253-byte commitment: must be parsable by all implementations, but disabled by consensus)',
      ['invalid', 'chip_cashtokens_invalid'],
      { sourceOutputs: [{ lockingBytecode: ['slot'], token: { nft: { commitment: binToHex(Uint8Array.from(range(253))) } }, valueSatoshis: 10_000 }], transaction: { inputs: [{ unlockingBytecode: ['slot'] }], outputs: [{ valueSatoshis: 1_000 }] } },
    ],
    [
      '<1>',
      'OP_UTXOTOKENCOMMITMENT <0xff> OP_EQUAL',
      'OP_UTXOTOKENCOMMITMENT (at index 1)',
      ['invalid', 'chip_cashtokens'],
      {
        sourceOutputs: [
          { lockingBytecode: { script: 'lockEmptyP2sh20' }, valueSatoshis: 10_000 },
          { lockingBytecode: ['slot'], token: { nft: { commitment: 'ff' } }, valueSatoshis: 10_000 },
        ],
        transaction: { inputs: [{ unlockingBytecode: { script: 'unlockEmptyP2sh20' } }, { unlockingBytecode: ['slot'] }], outputs: [{ valueSatoshis: 1_000 }] },
      },
    ],
    [
      '<-1>',
      'OP_UTXOTOKENCOMMITMENT <0xff> OP_EQUAL',
      'OP_UTXOTOKENCOMMITMENT requires a positive index from the stack (attempt negative one)',
      ['invalid', 'chip_cashtokens_invalid'],
      {
        sourceOutputs: [
          { lockingBytecode: { script: 'lockEmptyP2sh20' }, valueSatoshis: 10_000 },
          { lockingBytecode: ['slot'], token: { nft: { commitment: 'ff' } }, valueSatoshis: 10_000 },
        ],
        transaction: { inputs: [{ unlockingBytecode: { script: 'unlockEmptyP2sh20' } }, { unlockingBytecode: ['slot'] }], outputs: [{ valueSatoshis: 1_000 }] },
      },
    ],
    [
      '<2>',
      'OP_UTXOTOKENCOMMITMENT <0xff> OP_EQUAL',
      'OP_UTXOTOKENCOMMITMENT (excessive index)',
      ['invalid', 'chip_cashtokens_invalid'],
      {
        sourceOutputs: [
          { lockingBytecode: { script: 'lockEmptyP2sh20' }, valueSatoshis: 10_000 },
          { lockingBytecode: ['slot'], token: { nft: { commitment: 'ff' } }, valueSatoshis: 10_000 },
        ],
        transaction: { inputs: [{ unlockingBytecode: { script: 'unlockEmptyP2sh20' } }, { unlockingBytecode: ['slot'] }], outputs: [{ valueSatoshis: 1_000 }] },
      },
    ],
    ['<0>', 'OP_UTXOTOKENCOMMITMENT <0> OP_EQUAL', 'OP_UTXOTOKENCOMMITMENT (transaction without tokens)', ['invalid', 'chip_cashtokens', 'nop2sh_invalid'], { sourceOutputs: [{ lockingBytecode: ['slot'], valueSatoshis: 10_000 }], transaction: { inputs: [{ unlockingBytecode: ['slot'] }], outputs: [{ valueSatoshis: 1_000 }] } }],
    [
      '<0>',
      'OP_UTXOTOKENCOMMITMENT <0> OP_EQUAL',
      'OP_UTXOTOKENCOMMITMENT (at index without tokens)',
      ['invalid', 'chip_cashtokens'],
      {
        sourceOutputs: [
          { lockingBytecode: { script: 'lockEmptyP2sh20' }, valueSatoshis: 10_000 },
          { lockingBytecode: ['slot'], token: { nft: { commitment: 'ff' } }, valueSatoshis: 10_000 },
        ],
        transaction: { inputs: [{ unlockingBytecode: { script: 'unlockEmptyP2sh20' } }, { unlockingBytecode: ['slot'] }], outputs: [{ valueSatoshis: 1_000 }] },
      },
    ],
    [
      '<0>',
      'OP_UTXOTOKENCOMMITMENT <0xff> OP_EQUAL',
      'OP_UTXOTOKENCOMMITMENT (expect commitment at index without tokens)',
      ['invalid', 'chip_cashtokens_invalid'],
      {
        sourceOutputs: [
          { lockingBytecode: { script: 'lockEmptyP2sh20' }, valueSatoshis: 10_000 },
          { lockingBytecode: ['slot'], token: { nft: { commitment: 'ff' } }, valueSatoshis: 10_000 },
        ],
        transaction: { inputs: [{ unlockingBytecode: { script: 'unlockEmptyP2sh20' } }, { unlockingBytecode: ['slot'] }], outputs: [{ valueSatoshis: 1_000 }] },
      },
    ],
    [
      '<1> <0>',
      'OP_UTXOTOKENCOMMITMENT <0> OP_EQUALVERIFY OP_UTXOTOKENCOMMITMENT <0xff> OP_EQUAL',
      'OP_UTXOTOKENCOMMITMENT (at two indexes)',
      ['invalid', 'chip_cashtokens'],
      {
        sourceOutputs: [
          { lockingBytecode: { script: 'lockEmptyP2sh20' }, valueSatoshis: 10_000 },
          { lockingBytecode: ['slot'], token: { nft: { commitment: 'ff' } }, valueSatoshis: 10_000 },
        ],
        transaction: { inputs: [{ unlockingBytecode: { script: 'unlockEmptyP2sh20' } }, { unlockingBytecode: ['slot'] }], outputs: [{ valueSatoshis: 1_000 }] },
      },
    ],
    [
      '<0> <1>',
      'OP_UTXOTOKENCOMMITMENT <0> OP_EQUALVERIFY OP_UTXOTOKENCOMMITMENT <0xff> OP_EQUAL',
      'OP_UTXOTOKENCOMMITMENT (at two indexes, expect swapped)',
      ['invalid', 'chip_cashtokens_invalid'],
      {
        sourceOutputs: [
          { lockingBytecode: { script: 'lockEmptyP2sh20' }, valueSatoshis: 10_000 },
          { lockingBytecode: ['slot'], token: { nft: { commitment: 'ff' } }, valueSatoshis: 10_000 },
        ],
        transaction: { inputs: [{ unlockingBytecode: { script: 'unlockEmptyP2sh20' } }, { unlockingBytecode: ['slot'] }], outputs: [{ valueSatoshis: 1_000 }] },
      },
    ],
    ['<0>', 'OP_UTXOTOKENCOMMITMENT <0> OP_EQUAL', 'OP_UTXOTOKENCOMMITMENT (only fungible tokens, index 0)', ['invalid', 'chip_cashtokens', 'nop2sh_invalid'], { sourceOutputs: [{ lockingBytecode: ['slot'], token: { amount: 100 }, valueSatoshis: 10_000 }], transaction: { inputs: [{ unlockingBytecode: ['slot'] }], outputs: [{ valueSatoshis: 1_000 }] } }],
    [
      '<1>',
      'OP_UTXOTOKENCOMMITMENT <0> OP_EQUAL',
      'OP_UTXOTOKENCOMMITMENT (only fungible tokens, index 1)',
      ['invalid', 'chip_cashtokens'],
      {
        sourceOutputs: [
          { lockingBytecode: { script: 'lockEmptyP2sh20' }, valueSatoshis: 10_000 },
          { lockingBytecode: ['slot'], token: { amount: 1 }, valueSatoshis: 10_000 },
        ],
        transaction: { inputs: [{ unlockingBytecode: { script: 'unlockEmptyP2sh20' } }, { unlockingBytecode: ['slot'] }], outputs: [{ valueSatoshis: 1_000 }] },
      },
    ],
    [
      '<1>',
      'OP_UTXOTOKENCOMMITMENT <0> OP_EQUAL',
      'OP_UTXOTOKENCOMMITMENT (only fungible tokens, index 1, category 0x00...03)',
      ['invalid', 'chip_cashtokens'],
      {
        sourceOutputs: [
          { lockingBytecode: { script: 'lockEmptyP2sh20' }, valueSatoshis: 10_000 },
          { lockingBytecode: ['slot'], token: { amount: 1, category: '0000000000000000000000000000000000000000000000000000000000000003' }, valueSatoshis: 10_000 },
        ],
        transaction: { inputs: [{ unlockingBytecode: { script: 'unlockEmptyP2sh20' } }, { unlockingBytecode: ['slot'] }], outputs: [{ valueSatoshis: 1_000 }] },
      },
    ],
    ['<0>', 'OP_UTXOTOKENCOMMITMENT <0xff> OP_EQUAL', 'OP_UTXOTOKENCOMMITMENT (immutable and fungible tokens, index 0)', ['invalid', 'chip_cashtokens'], { sourceOutputs: [{ lockingBytecode: ['slot'], token: { amount: 100, nft: { commitment: 'ff' } }, valueSatoshis: 10_000 }], transaction: { inputs: [{ unlockingBytecode: ['slot'] }], outputs: [{ valueSatoshis: 1_000 }] } }],
    [
      '<0>',
      'OP_UTXOTOKENCOMMITMENT <0> OP_EQUAL',
      'OP_UTXOTOKENCOMMITMENT (immutable and fungible tokens, index 0, expect zero-length)',
      ['invalid', 'chip_cashtokens_invalid'],
      { sourceOutputs: [{ lockingBytecode: ['slot'], token: { amount: 100, nft: { commitment: 'ff' } }, valueSatoshis: 10_000 }], transaction: { inputs: [{ unlockingBytecode: ['slot'] }], outputs: [{ valueSatoshis: 1_000 }] } },
    ],
    [
      '<1>',
      'OP_UTXOTOKENCOMMITMENT <0xff> OP_EQUAL',
      'OP_UTXOTOKENCOMMITMENT (immutable and fungible tokens, index 1)',
      ['invalid', 'chip_cashtokens'],
      {
        sourceOutputs: [
          { lockingBytecode: { script: 'lockEmptyP2sh20' }, valueSatoshis: 10_000 },
          { lockingBytecode: ['slot'], token: { amount: 1, nft: { commitment: 'ff' } }, valueSatoshis: 10_000 },
        ],
        transaction: { inputs: [{ unlockingBytecode: { script: 'unlockEmptyP2sh20' } }, { unlockingBytecode: ['slot'] }], outputs: [{ valueSatoshis: 1_000 }] },
      },
    ],
    [
      '<1>',
      'OP_UTXOTOKENCOMMITMENT <0xff> OP_EQUAL',
      'OP_UTXOTOKENCOMMITMENT (immutable and fungible tokens, index 1, category 0x00...03)',
      ['invalid', 'chip_cashtokens'],
      {
        sourceOutputs: [
          { lockingBytecode: { script: 'lockEmptyP2sh20' }, valueSatoshis: 10_000 },
          { lockingBytecode: ['slot'], token: { amount: 1, category: '0000000000000000000000000000000000000000000000000000000000000003', nft: { commitment: 'ff' } }, valueSatoshis: 10_000 },
        ],
        transaction: { inputs: [{ unlockingBytecode: { script: 'unlockEmptyP2sh20' } }, { unlockingBytecode: ['slot'] }], outputs: [{ valueSatoshis: 1_000 }] },
      },
    ],
    ['<0>', 'OP_UTXOTOKENCOMMITMENT <0xee> OP_EQUAL', 'OP_UTXOTOKENCOMMITMENT (only mutable token, index 0)', ['invalid', 'chip_cashtokens'], { sourceOutputs: [{ lockingBytecode: ['slot'], token: { nft: { capability: 'mutable', commitment: 'ee' } }, valueSatoshis: 10_000 }], transaction: { inputs: [{ unlockingBytecode: ['slot'] }], outputs: [{ valueSatoshis: 1_000 }] } }],
    [
      '<1>',
      'OP_UTXOTOKENCOMMITMENT <0xee> OP_EQUAL',
      'OP_UTXOTOKENCOMMITMENT (only mutable token, index 1)',
      ['invalid', 'chip_cashtokens'],
      {
        sourceOutputs: [
          { lockingBytecode: { script: 'lockEmptyP2sh20' }, valueSatoshis: 10_000 },
          { lockingBytecode: ['slot'], token: { nft: { capability: 'mutable', commitment: 'ee' } }, valueSatoshis: 10_000 },
        ],
        transaction: { inputs: [{ unlockingBytecode: { script: 'unlockEmptyP2sh20' } }, { unlockingBytecode: ['slot'] }], outputs: [{ valueSatoshis: 1_000 }] },
      },
    ],
    [
      '<1>',
      'OP_UTXOTOKENCOMMITMENT <0xee> OP_EQUAL',
      'OP_UTXOTOKENCOMMITMENT (only mutable token, index 1, category 0x00...03)',
      ['invalid', 'chip_cashtokens'],
      {
        sourceOutputs: [
          { lockingBytecode: { script: 'lockEmptyP2sh20' }, valueSatoshis: 10_000 },
          { lockingBytecode: ['slot'], token: { category: '0000000000000000000000000000000000000000000000000000000000000003', nft: { capability: 'mutable', commitment: 'ee' } }, valueSatoshis: 10_000 },
        ],
        transaction: { inputs: [{ unlockingBytecode: { script: 'unlockEmptyP2sh20' } }, { unlockingBytecode: ['slot'] }], outputs: [{ valueSatoshis: 1_000 }] },
      },
    ],
    ['<0>', 'OP_UTXOTOKENCOMMITMENT <0xff> OP_EQUAL', 'OP_UTXOTOKENCOMMITMENT (mutable and fungible tokens, index 0)', ['invalid', 'chip_cashtokens'], { sourceOutputs: [{ lockingBytecode: ['slot'], token: { amount: 100, nft: { capability: 'mutable', commitment: 'ff' } }, valueSatoshis: 10_000 }], transaction: { inputs: [{ unlockingBytecode: ['slot'] }], outputs: [{ valueSatoshis: 1_000 }] } }],
    [
      '<0>',
      'OP_UTXOTOKENCOMMITMENT <0> OP_EQUAL',
      'OP_UTXOTOKENCOMMITMENT (mutable and fungible tokens, index 0, expect zero-length)',
      ['invalid', 'chip_cashtokens_invalid'],
      { sourceOutputs: [{ lockingBytecode: ['slot'], token: { amount: 100, nft: { capability: 'mutable', commitment: 'ff' } }, valueSatoshis: 10_000 }], transaction: { inputs: [{ unlockingBytecode: ['slot'] }], outputs: [{ valueSatoshis: 1_000 }] } },
    ],
    [
      '<1>',
      'OP_UTXOTOKENCOMMITMENT <0xff> OP_EQUAL',
      'OP_UTXOTOKENCOMMITMENT (mutable and fungible tokens, index 1)',
      ['invalid', 'chip_cashtokens'],
      {
        sourceOutputs: [
          { lockingBytecode: { script: 'lockEmptyP2sh20' }, valueSatoshis: 10_000 },
          { lockingBytecode: ['slot'], token: { amount: 1, nft: { capability: 'mutable', commitment: 'ff' } }, valueSatoshis: 10_000 },
        ],
        transaction: { inputs: [{ unlockingBytecode: { script: 'unlockEmptyP2sh20' } }, { unlockingBytecode: ['slot'] }], outputs: [{ valueSatoshis: 1_000 }] },
      },
    ],
    [
      '<1>',
      'OP_UTXOTOKENCOMMITMENT <0xff> OP_EQUAL',
      'OP_UTXOTOKENCOMMITMENT (mutable and fungible tokens, index 1, category 0x00...03)',
      ['invalid', 'chip_cashtokens'],
      {
        sourceOutputs: [
          { lockingBytecode: { script: 'lockEmptyP2sh20' }, valueSatoshis: 10_000 },
          { lockingBytecode: ['slot'], token: { amount: 1, category: '0000000000000000000000000000000000000000000000000000000000000003', nft: { capability: 'mutable', commitment: 'ff' } }, valueSatoshis: 10_000 },
        ],
        transaction: { inputs: [{ unlockingBytecode: { script: 'unlockEmptyP2sh20' } }, { unlockingBytecode: ['slot'] }], outputs: [{ valueSatoshis: 1_000 }] },
      },
    ],
    ['<0>', 'OP_UTXOTOKENCOMMITMENT <0xee> OP_EQUAL', 'OP_UTXOTOKENCOMMITMENT (only minting token, index 0)', ['invalid', 'chip_cashtokens'], { sourceOutputs: [{ lockingBytecode: ['slot'], token: { nft: { capability: 'minting', commitment: 'ee' } }, valueSatoshis: 10_000 }], transaction: { inputs: [{ unlockingBytecode: ['slot'] }], outputs: [{ valueSatoshis: 1_000 }] } }],
    [
      '<1>',
      'OP_UTXOTOKENCOMMITMENT <0xee> OP_EQUAL',
      'OP_UTXOTOKENCOMMITMENT (only minting token, index 1)',
      ['invalid', 'chip_cashtokens'],
      {
        sourceOutputs: [
          { lockingBytecode: { script: 'lockEmptyP2sh20' }, valueSatoshis: 10_000 },
          { lockingBytecode: ['slot'], token: { nft: { capability: 'minting', commitment: 'ee' } }, valueSatoshis: 10_000 },
        ],
        transaction: { inputs: [{ unlockingBytecode: { script: 'unlockEmptyP2sh20' } }, { unlockingBytecode: ['slot'] }], outputs: [{ valueSatoshis: 1_000 }] },
      },
    ],
    [
      '<1>',
      'OP_UTXOTOKENCOMMITMENT <0xee> OP_EQUAL',
      'OP_UTXOTOKENCOMMITMENT (only minting token, index 1, category 0x00...03)',
      ['invalid', 'chip_cashtokens'],
      {
        sourceOutputs: [
          { lockingBytecode: { script: 'lockEmptyP2sh20' }, valueSatoshis: 10_000 },
          { lockingBytecode: ['slot'], token: { category: '0000000000000000000000000000000000000000000000000000000000000003', nft: { capability: 'minting', commitment: 'ee' } }, valueSatoshis: 10_000 },
        ],
        transaction: { inputs: [{ unlockingBytecode: { script: 'unlockEmptyP2sh20' } }, { unlockingBytecode: ['slot'] }], outputs: [{ valueSatoshis: 1_000 }] },
      },
    ],
    ['<0>', 'OP_UTXOTOKENCOMMITMENT <0xff> OP_EQUAL', 'OP_UTXOTOKENCOMMITMENT (minting and fungible tokens, index 0)', ['invalid', 'chip_cashtokens'], { sourceOutputs: [{ lockingBytecode: ['slot'], token: { amount: 100, nft: { capability: 'minting', commitment: 'ff' } }, valueSatoshis: 10_000 }], transaction: { inputs: [{ unlockingBytecode: ['slot'] }], outputs: [{ valueSatoshis: 1_000 }] } }],
    [
      '<0>',
      'OP_UTXOTOKENCOMMITMENT <0> OP_EQUAL',
      'OP_UTXOTOKENCOMMITMENT (minting and fungible tokens, index 0, expect zero-length)',
      ['invalid', 'chip_cashtokens_invalid'],
      { sourceOutputs: [{ lockingBytecode: ['slot'], token: { amount: 100, nft: { capability: 'minting', commitment: 'ff' } }, valueSatoshis: 10_000 }], transaction: { inputs: [{ unlockingBytecode: ['slot'] }], outputs: [{ valueSatoshis: 1_000 }] } },
    ],
    [
      '<1>',
      'OP_UTXOTOKENCOMMITMENT <0xff> OP_EQUAL',
      'OP_UTXOTOKENCOMMITMENT (minting and fungible tokens, index 1)',
      ['invalid', 'chip_cashtokens'],
      {
        sourceOutputs: [
          { lockingBytecode: { script: 'lockEmptyP2sh20' }, valueSatoshis: 10_000 },
          { lockingBytecode: ['slot'], token: { amount: 1, nft: { capability: 'minting', commitment: 'ff' } }, valueSatoshis: 10_000 },
        ],
        transaction: { inputs: [{ unlockingBytecode: { script: 'unlockEmptyP2sh20' } }, { unlockingBytecode: ['slot'] }], outputs: [{ valueSatoshis: 1_000 }] },
      },
    ],
    [
      '<1>',
      'OP_UTXOTOKENCOMMITMENT <0xff> OP_EQUAL',
      'OP_UTXOTOKENCOMMITMENT (minting and fungible tokens, index 1, category 0x00...03)',
      ['invalid', 'chip_cashtokens'],
      {
        sourceOutputs: [
          { lockingBytecode: { script: 'lockEmptyP2sh20' }, valueSatoshis: 10_000 },
          { lockingBytecode: ['slot'], token: { amount: 1, category: '0000000000000000000000000000000000000000000000000000000000000003', nft: { capability: 'minting', commitment: 'ff' } }, valueSatoshis: 10_000 },
        ],
        transaction: { inputs: [{ unlockingBytecode: { script: 'unlockEmptyP2sh20' } }, { unlockingBytecode: ['slot'] }], outputs: [{ valueSatoshis: 1_000 }] },
      },
    ],
    [
      '<6> <5> <4> <3> <2> <0> <1>',
      'OP_UTXOTOKENCOMMITMENT <0> OP_EQUALVERIFY OP_UTXOTOKENCOMMITMENT <0> OP_EQUALVERIFY OP_UTXOTOKENCOMMITMENT <0> OP_EQUALVERIFY OP_UTXOTOKENCOMMITMENT <1> OP_EQUALVERIFY OP_UTXOTOKENCOMMITMENT <0x0102> OP_EQUALVERIFY OP_UTXOTOKENCOMMITMENT <0x010203> OP_EQUALVERIFY OP_UTXOTOKENCOMMITMENT <0x01020304> OP_EQUAL',
      'OP_UTXOTOKENCOMMITMENT (at multiple indexes, multiple categories, unordered)',
      ['invalid', 'chip_cashtokens'],
      {
        sourceOutputs: [
          { lockingBytecode: { script: 'lockEmptyP2sh20' }, valueSatoshis: 10_000 },
          { lockingBytecode: ['slot'], token: { nft: {} }, valueSatoshis: 10_000 },
          { lockingBytecode: { script: 'lockEmptyP2sh20' }, token: { amount: '1', nft: {} }, valueSatoshis: 10_000 },
          { lockingBytecode: { script: 'lockEmptyP2sh20' }, token: { amount: '1', nft: { commitment: '01' } }, valueSatoshis: 10_000 },
          { lockingBytecode: { script: 'lockEmptyP2sh20' }, token: { amount: '1', category: '0000000000000000000000000000000000000000000000000000000000000003', nft: { capability: 'mutable', commitment: '0102' } }, valueSatoshis: 10_000 },
          { lockingBytecode: { script: 'lockEmptyP2sh20' }, token: { amount: '1', category: '0000000000000000000000000000000000000000000000000000000000000003', nft: { capability: 'minting', commitment: '010203' } }, valueSatoshis: 10_000 },
          { lockingBytecode: { script: 'lockEmptyP2sh20' }, token: { category: '0000000000000000000000000000000000000000000000000000000000000003', nft: { capability: 'minting', commitment: '01020304' } }, valueSatoshis: 10_000 },
        ],
        transaction: {
          inputs: [{ unlockingBytecode: { script: 'unlockEmptyP2sh20' } }, { unlockingBytecode: ['slot'] }, { unlockingBytecode: { script: 'unlockEmptyP2sh20' } }, { unlockingBytecode: { script: 'unlockEmptyP2sh20' } }, { unlockingBytecode: { script: 'unlockEmptyP2sh20' } }, { unlockingBytecode: { script: 'unlockEmptyP2sh20' } }, { unlockingBytecode: { script: 'unlockEmptyP2sh20' } }],
          outputs: [{ valueSatoshis: 1_000 }],
        },
      },
    ],
    [
      '<6> <5> <4> <3> <2> <0> <1>',
      'OP_UTXOTOKENCOMMITMENT <0x00> OP_EQUALVERIFY OP_UTXOTOKENCOMMITMENT <0> OP_EQUALVERIFY OP_UTXOTOKENCOMMITMENT <0> OP_EQUALVERIFY OP_UTXOTOKENCOMMITMENT <1> OP_EQUALVERIFY OP_UTXOTOKENCOMMITMENT <0x0102> OP_EQUALVERIFY OP_UTXOTOKENCOMMITMENT <0x010203> OP_EQUALVERIFY OP_UTXOTOKENCOMMITMENT <0x01020304> OP_EQUAL',
      'OP_UTXOTOKENCOMMITMENT (at multiple indexes, multiple categories, unordered, expect padding for zero-length)',
      ['invalid', 'chip_cashtokens_invalid'],
      {
        sourceOutputs: [
          { lockingBytecode: { script: 'lockEmptyP2sh20' }, valueSatoshis: 10_000 },
          { lockingBytecode: ['slot'], token: { nft: {} }, valueSatoshis: 10_000 },
          { lockingBytecode: { script: 'lockEmptyP2sh20' }, token: { amount: '1', nft: {} }, valueSatoshis: 10_000 },
          { lockingBytecode: { script: 'lockEmptyP2sh20' }, token: { amount: '1', nft: { commitment: '01' } }, valueSatoshis: 10_000 },
          { lockingBytecode: { script: 'lockEmptyP2sh20' }, token: { amount: '1', category: '0000000000000000000000000000000000000000000000000000000000000003', nft: { capability: 'mutable', commitment: '0102' } }, valueSatoshis: 10_000 },
          { lockingBytecode: { script: 'lockEmptyP2sh20' }, token: { amount: '1', category: '0000000000000000000000000000000000000000000000000000000000000003', nft: { capability: 'minting', commitment: '010203' } }, valueSatoshis: 10_000 },
          { lockingBytecode: { script: 'lockEmptyP2sh20' }, token: { category: '0000000000000000000000000000000000000000000000000000000000000003', nft: { capability: 'minting', commitment: '01020304' } }, valueSatoshis: 10_000 },
        ],
        transaction: {
          inputs: [{ unlockingBytecode: { script: 'unlockEmptyP2sh20' } }, { unlockingBytecode: ['slot'] }, { unlockingBytecode: { script: 'unlockEmptyP2sh20' } }, { unlockingBytecode: { script: 'unlockEmptyP2sh20' } }, { unlockingBytecode: { script: 'unlockEmptyP2sh20' } }, { unlockingBytecode: { script: 'unlockEmptyP2sh20' } }, { unlockingBytecode: { script: 'unlockEmptyP2sh20' } }],
          outputs: [{ valueSatoshis: 1_000 }],
        },
      },
    ],
    // OP_OUTPUTTOKENCOMMITMENT
    [
      '<0>',
      'OP_OUTPUTTOKENCOMMITMENT <0> OP_EQUAL',
      'OP_OUTPUTTOKENCOMMITMENT accepts an index and returns the commitment (zero-length commitment)',
      ['invalid', 'chip_cashtokens'],
      { sourceOutputs: [{ lockingBytecode: ['slot'], valueSatoshis: 10_000 }], transaction: { inputs: [{ outpointTransactionHash: '0000000000000000000000000000000000000000000000000000000000000002', unlockingBytecode: ['slot'] }], outputs: [{ token: { nft: {} }, valueSatoshis: 1_000 }] } },
    ],
    [
      '<0>',
      'OP_OUTPUTTOKENCOMMITMENT <0> OP_EQUAL',
      'OP_OUTPUTTOKENCOMMITMENT accepts an index and returns the commitment (non-genesis transaction, zero-length commitment)',
      ['invalid', 'chip_cashtokens'],
      { sourceOutputs: [{ lockingBytecode: ['slot'], token: { nft: {} }, valueSatoshis: 10_000 }], transaction: { inputs: [{ unlockingBytecode: ['slot'] }], outputs: [{ token: { nft: {} }, valueSatoshis: 1_000 }] } },
    ],
    [
      '<0>',
      'OP_OUTPUTTOKENCOMMITMENT <0x00> OP_EQUAL',
      'OP_OUTPUTTOKENCOMMITMENT accepts an index and returns the commitment (zero-length commitment, expect 0x00)',
      ['invalid', 'chip_cashtokens_invalid'],
      { sourceOutputs: [{ lockingBytecode: ['slot'], valueSatoshis: 10_000 }], transaction: { inputs: [{ outpointTransactionHash: '0000000000000000000000000000000000000000000000000000000000000002', unlockingBytecode: ['slot'] }], outputs: [{ token: { nft: {} }, valueSatoshis: 1_000 }] } },
    ],
    [
      '<0>',
      'OP_OUTPUTTOKENCOMMITMENT <1> OP_EQUAL',
      'OP_OUTPUTTOKENCOMMITMENT accepts an index and returns the commitment (1-byte commitment)',
      ['invalid', 'chip_cashtokens'],
      { sourceOutputs: [{ lockingBytecode: ['slot'], valueSatoshis: 10_000 }], transaction: { inputs: [{ outpointTransactionHash: '0000000000000000000000000000000000000000000000000000000000000002', unlockingBytecode: ['slot'] }], outputs: [{ token: { nft: { commitment: '01' } }, valueSatoshis: 1_000 }] } },
    ],
    [
      '',
      'OP_OUTPUTTOKENCOMMITMENT <1> OP_EQUAL',
      'OP_OUTPUTTOKENCOMMITMENT requires an index from the stack',
      ['invalid', '2022_p2sh32_nonstandard', 'chip_cashtokens_invalid'],
      { sourceOutputs: [{ lockingBytecode: ['slot'], valueSatoshis: 10_000 }], transaction: { inputs: [{ outpointTransactionHash: '0000000000000000000000000000000000000000000000000000000000000002', unlockingBytecode: ['slot'] }], outputs: [{ token: { nft: { commitment: '01' } }, valueSatoshis: 1_000 }] } },
    ],
    [
      '<0x80>',
      'OP_OUTPUTTOKENCOMMITMENT <1> OP_EQUAL',
      'OP_OUTPUTTOKENCOMMITMENT requires a minimally-encoded index from the stack (attempt negative zero)',
      ['invalid', 'chip_cashtokens_invalid'],
      { sourceOutputs: [{ lockingBytecode: ['slot'], valueSatoshis: 10_000 }], transaction: { inputs: [{ outpointTransactionHash: '0000000000000000000000000000000000000000000000000000000000000002', unlockingBytecode: ['slot'] }], outputs: [{ token: { nft: { commitment: '01' } }, valueSatoshis: 1_000 }] } },
    ],
    [
      '<0>',
      'OP_OUTPUTTOKENCOMMITMENT <0x01020304050607080900> OP_EQUAL',
      'OP_OUTPUTTOKENCOMMITMENT accepts an index and returns the commitment (10-byte commitment, tests endianness)',
      ['invalid', 'chip_cashtokens'],
      { sourceOutputs: [{ lockingBytecode: ['slot'], valueSatoshis: 10_000 }], transaction: { inputs: [{ outpointTransactionHash: '0000000000000000000000000000000000000000000000000000000000000002', unlockingBytecode: ['slot'] }], outputs: [{ token: { nft: { commitment: '01020304050607080900' } }, valueSatoshis: 1_000 }] } },
    ],
    [
      '<0>',
      'OP_OUTPUTTOKENCOMMITMENT <0x01020304050607080900010203040506070809000102030405060708090001020304050607080900> OP_EQUAL',
      'OP_OUTPUTTOKENCOMMITMENT accepts an index and returns the commitment (40-byte commitment)',
      ['invalid', 'chip_cashtokens'],
      { sourceOutputs: [{ lockingBytecode: ['slot'], valueSatoshis: 10_000 }], transaction: { inputs: [{ outpointTransactionHash: '0000000000000000000000000000000000000000000000000000000000000002', unlockingBytecode: ['slot'] }], outputs: [{ token: { nft: { commitment: '01020304050607080900010203040506070809000102030405060708090001020304050607080900' } }, valueSatoshis: 1_000 }] } },
    ],
    [
      '<0>',
      'OP_OUTPUTTOKENCOMMITMENT <0x0102030405060708090001020304050607080900010203040506070809000102030405060708090001> OP_EQUAL',
      'OP_OUTPUTTOKENCOMMITMENT accepts an index and returns the commitment (41-byte commitment: excessive length)',
      ['invalid', 'chip_cashtokens_invalid'],
      { sourceOutputs: [{ lockingBytecode: ['slot'], valueSatoshis: 10_000 }], transaction: { inputs: [{ outpointTransactionHash: '0000000000000000000000000000000000000000000000000000000000000002', unlockingBytecode: ['slot'] }], outputs: [{ token: { nft: { commitment: '0102030405060708090001020304050607080900010203040506070809000102030405060708090001' } }, valueSatoshis: 1_000 }] } },
    ],
    [
      '<0>',
      `OP_OUTPUTTOKENCOMMITMENT <0x${binToHex(Uint8Array.from(range(253)))}> OP_EQUAL`,
      'OP_OUTPUTTOKENCOMMITMENT accepts an index and returns the commitment (253-byte commitment: must be parsable by all implementations, but disabled by consensus)',
      ['invalid', 'chip_cashtokens_invalid'],
      { sourceOutputs: [{ lockingBytecode: ['slot'], valueSatoshis: 10_000 }], transaction: { inputs: [{ outpointTransactionHash: '0000000000000000000000000000000000000000000000000000000000000002', unlockingBytecode: ['slot'] }], outputs: [{ token: { nft: { commitment: binToHex(Uint8Array.from(range(253))) } }, valueSatoshis: 1_000 }] } },
    ],
    [
      '<1>',
      'OP_OUTPUTTOKENCOMMITMENT <0xff> OP_EQUAL',
      'OP_OUTPUTTOKENCOMMITMENT (at index 1)',
      ['invalid', 'chip_cashtokens'],
      {
        sourceOutputs: [{ lockingBytecode: ['slot'], valueSatoshis: 10_000 }],
        transaction: { inputs: [{ outpointTransactionHash: '0000000000000000000000000000000000000000000000000000000000000002', unlockingBytecode: ['slot'] }], outputs: [{ valueSatoshis: 1_000 }, { token: { nft: { commitment: 'ff' } }, valueSatoshis: 1_000 }] },
      },
    ],
    [
      '<-1>',
      'OP_OUTPUTTOKENCOMMITMENT <0xff> OP_EQUAL',
      'OP_OUTPUTTOKENCOMMITMENT requires a positive index from the stack (attempt negative one)',
      ['invalid', 'chip_cashtokens_invalid'],
      {
        sourceOutputs: [{ lockingBytecode: ['slot'], valueSatoshis: 10_000 }],
        transaction: { inputs: [{ outpointTransactionHash: '0000000000000000000000000000000000000000000000000000000000000002', unlockingBytecode: ['slot'] }], outputs: [{ valueSatoshis: 1_000 }, { token: { nft: { commitment: 'ff' } }, valueSatoshis: 1_000 }] },
      },
    ],
    [
      '<2>',
      'OP_OUTPUTTOKENCOMMITMENT <0xff> OP_EQUAL',
      'OP_OUTPUTTOKENCOMMITMENT (excessive index)',
      ['invalid', 'chip_cashtokens_invalid'],
      {
        sourceOutputs: [{ lockingBytecode: ['slot'], valueSatoshis: 10_000 }],
        transaction: { inputs: [{ outpointTransactionHash: '0000000000000000000000000000000000000000000000000000000000000002', unlockingBytecode: ['slot'] }], outputs: [{ valueSatoshis: 1_000 }, { token: { nft: { commitment: 'ff' } }, valueSatoshis: 1_000 }] },
      },
    ],
    ['<0>', 'OP_OUTPUTTOKENCOMMITMENT <0> OP_EQUAL', 'OP_OUTPUTTOKENCOMMITMENT (transaction without tokens)', ['invalid', 'chip_cashtokens', 'nop2sh_invalid'], { sourceOutputs: [{ lockingBytecode: ['slot'], valueSatoshis: 10_000 }], transaction: { inputs: [{ unlockingBytecode: ['slot'] }], outputs: [{ valueSatoshis: 1_000 }] } }],
    [
      '<0>',
      'OP_OUTPUTTOKENCOMMITMENT <0> OP_EQUAL',
      'OP_OUTPUTTOKENCOMMITMENT (at index without tokens)',
      ['invalid', 'chip_cashtokens'],
      {
        sourceOutputs: [{ lockingBytecode: ['slot'], valueSatoshis: 10_000 }],
        transaction: { inputs: [{ outpointTransactionHash: '0000000000000000000000000000000000000000000000000000000000000002', unlockingBytecode: ['slot'] }], outputs: [{ valueSatoshis: 1_000 }, { token: { nft: { commitment: 'ff' } }, valueSatoshis: 1_000 }] },
      },
    ],
    [
      '<0>',
      'OP_OUTPUTTOKENCOMMITMENT <0xff> OP_EQUAL',
      'OP_OUTPUTTOKENCOMMITMENT (expect commitment at index without tokens)',
      ['invalid', 'chip_cashtokens_invalid'],
      {
        sourceOutputs: [{ lockingBytecode: ['slot'], valueSatoshis: 10_000 }],
        transaction: { inputs: [{ outpointTransactionHash: '0000000000000000000000000000000000000000000000000000000000000002', unlockingBytecode: ['slot'] }], outputs: [{ valueSatoshis: 1_000 }, { token: { nft: { commitment: 'ff' } }, valueSatoshis: 1_000 }] },
      },
    ],
    [
      '<1>',
      'OP_OUTPUTTOKENCOMMITMENT <0xff> OP_EQUAL',
      'OP_OUTPUTTOKENCOMMITMENT (non-genesis transaction, index 1)',
      ['invalid', 'chip_cashtokens'],
      {
        sourceOutputs: [
          { lockingBytecode: { script: 'lockEmptyP2sh20' }, token: { nft: { commitment: 'ff' } }, valueSatoshis: 10_000 },
          { lockingBytecode: ['slot'], valueSatoshis: 10_000 },
        ],
        transaction: { inputs: [{ unlockingBytecode: { script: 'unlockEmptyP2sh20' } }, { unlockingBytecode: ['slot'] }], outputs: [{ valueSatoshis: 1_000 }, { token: { nft: { commitment: 'ff' } }, valueSatoshis: 1_000 }] },
      },
    ],
    [
      '<0>',
      'OP_OUTPUTTOKENCOMMITMENT <0> OP_EQUAL',
      'OP_OUTPUTTOKENCOMMITMENT (non-genesis transaction, at index without tokens)',
      ['invalid', 'chip_cashtokens'],
      {
        sourceOutputs: [
          { lockingBytecode: { script: 'lockEmptyP2sh20' }, token: { nft: { commitment: 'ff' } }, valueSatoshis: 10_000 },
          { lockingBytecode: ['slot'], valueSatoshis: 10_000 },
        ],
        transaction: { inputs: [{ unlockingBytecode: { script: 'unlockEmptyP2sh20' } }, { unlockingBytecode: ['slot'] }], outputs: [{ valueSatoshis: 1_000 }, { token: { nft: { commitment: 'ff' } }, valueSatoshis: 1_000 }] },
      },
    ],
    [
      '<0>',
      'OP_OUTPUTTOKENCOMMITMENT <0xff> OP_EQUAL',
      'OP_OUTPUTTOKENCOMMITMENT (non-genesis transaction, expect commitment at index without tokens)',
      ['invalid', 'chip_cashtokens_invalid'],
      {
        sourceOutputs: [
          { lockingBytecode: { script: 'lockEmptyP2sh20' }, token: { nft: { commitment: 'ff' } }, valueSatoshis: 10_000 },
          { lockingBytecode: ['slot'], valueSatoshis: 10_000 },
        ],
        transaction: { inputs: [{ unlockingBytecode: { script: 'unlockEmptyP2sh20' } }, { unlockingBytecode: ['slot'] }], outputs: [{ valueSatoshis: 1_000 }, { token: { nft: { commitment: 'ff' } }, valueSatoshis: 1_000 }] },
      },
    ],
    [
      '<1> <0>',
      'OP_OUTPUTTOKENCOMMITMENT <0> OP_EQUALVERIFY OP_OUTPUTTOKENCOMMITMENT <0xff> OP_EQUAL',
      'OP_OUTPUTTOKENCOMMITMENT (at two indexes)',
      ['invalid', 'chip_cashtokens'],
      {
        sourceOutputs: [{ lockingBytecode: ['slot'], valueSatoshis: 10_000 }],
        transaction: { inputs: [{ outpointTransactionHash: '0000000000000000000000000000000000000000000000000000000000000002', unlockingBytecode: ['slot'] }], outputs: [{ valueSatoshis: 1_000 }, { token: { nft: { commitment: 'ff' } }, valueSatoshis: 1_000 }] },
      },
    ],
    [
      '<0> <1>',
      'OP_OUTPUTTOKENCOMMITMENT <0> OP_EQUALVERIFY OP_OUTPUTTOKENCOMMITMENT <0xff> OP_EQUAL',
      'OP_OUTPUTTOKENCOMMITMENT (at two indexes, expect swapped)',
      ['invalid', 'chip_cashtokens_invalid'],
      {
        sourceOutputs: [{ lockingBytecode: ['slot'], valueSatoshis: 10_000 }],
        transaction: { inputs: [{ outpointTransactionHash: '0000000000000000000000000000000000000000000000000000000000000002', unlockingBytecode: ['slot'] }], outputs: [{ valueSatoshis: 1_000 }, { token: { nft: { commitment: 'ff' } }, valueSatoshis: 1_000 }] },
      },
    ],
    [
      '<1> <0>',
      'OP_OUTPUTTOKENCOMMITMENT <0> OP_EQUALVERIFY OP_OUTPUTTOKENCOMMITMENT <0xff> OP_EQUAL',
      'OP_OUTPUTTOKENCOMMITMENT (non-genesis transaction, at two indexes)',
      ['invalid', 'chip_cashtokens'],
      {
        sourceOutputs: [
          { lockingBytecode: { script: 'lockEmptyP2sh20' }, token: { nft: { commitment: 'ff' } }, valueSatoshis: 10_000 },
          { lockingBytecode: ['slot'], valueSatoshis: 10_000 },
        ],
        transaction: { inputs: [{ unlockingBytecode: { script: 'unlockEmptyP2sh20' } }, { unlockingBytecode: ['slot'] }], outputs: [{ valueSatoshis: 1_000 }, { token: { nft: { commitment: 'ff' } }, valueSatoshis: 1_000 }] },
      },
    ],
    [
      '<0> <1>',
      'OP_OUTPUTTOKENCOMMITMENT <0> OP_EQUALVERIFY OP_OUTPUTTOKENCOMMITMENT <0xff> OP_EQUAL',
      'OP_OUTPUTTOKENCOMMITMENT (non-genesis transaction, at two indexes, expect swapped)',
      ['invalid', 'chip_cashtokens_invalid'],
      {
        sourceOutputs: [
          { lockingBytecode: { script: 'lockEmptyP2sh20' }, token: { nft: { commitment: 'ff' } }, valueSatoshis: 10_000 },
          { lockingBytecode: ['slot'], valueSatoshis: 10_000 },
        ],
        transaction: { inputs: [{ unlockingBytecode: { script: 'unlockEmptyP2sh20' } }, { unlockingBytecode: ['slot'] }], outputs: [{ valueSatoshis: 1_000 }, { token: { nft: { commitment: 'ff' } }, valueSatoshis: 1_000 }] },
      },
    ],
    [
      '<0>',
      'OP_OUTPUTTOKENCOMMITMENT <0> OP_EQUAL',
      'OP_OUTPUTTOKENCOMMITMENT (only fungible tokens, index 0)',
      ['invalid', 'chip_cashtokens'],
      { sourceOutputs: [{ lockingBytecode: ['slot'], valueSatoshis: 10_000 }], transaction: { inputs: [{ outpointTransactionHash: '0000000000000000000000000000000000000000000000000000000000000002', unlockingBytecode: ['slot'] }], outputs: [{ token: { amount: 100 }, valueSatoshis: 1_000 }] } },
    ],
    [
      '<1>',
      'OP_OUTPUTTOKENCOMMITMENT <0> OP_EQUAL',
      'OP_OUTPUTTOKENCOMMITMENT (non-genesis transaction, only fungible tokens, index 1)',
      ['invalid', 'chip_cashtokens'],
      {
        sourceOutputs: [
          { lockingBytecode: { script: 'lockEmptyP2sh20' }, token: { amount: 1 }, valueSatoshis: 10_000 },
          { lockingBytecode: ['slot'], valueSatoshis: 10_000 },
        ],
        transaction: { inputs: [{ unlockingBytecode: { script: 'unlockEmptyP2sh20' } }, { unlockingBytecode: ['slot'] }], outputs: [{ valueSatoshis: 1_000 }, { token: { amount: 1 }, valueSatoshis: 1_000 }] },
      },
    ],
    [
      '<1>',
      'OP_OUTPUTTOKENCOMMITMENT <0> OP_EQUAL',
      'OP_OUTPUTTOKENCOMMITMENT (non-genesis transaction, only fungible tokens, index 1, category 0x00...03)',
      ['invalid', 'chip_cashtokens'],
      {
        sourceOutputs: [
          { lockingBytecode: { script: 'lockEmptyP2sh20' }, token: { amount: 1, category: '0000000000000000000000000000000000000000000000000000000000000003' }, valueSatoshis: 10_000 },
          { lockingBytecode: ['slot'], valueSatoshis: 10_000 },
        ],
        transaction: { inputs: [{ unlockingBytecode: { script: 'unlockEmptyP2sh20' } }, { unlockingBytecode: ['slot'] }], outputs: [{ valueSatoshis: 1_000 }, { token: { amount: 1, category: '0000000000000000000000000000000000000000000000000000000000000003' }, valueSatoshis: 1_000 }] },
      },
    ],
    [
      '<0>',
      'OP_OUTPUTTOKENCOMMITMENT <0> OP_EQUAL',
      'OP_OUTPUTTOKENCOMMITMENT (immutable and fungible tokens, index 0, zero-length commitment)',
      ['invalid', 'chip_cashtokens'],
      { sourceOutputs: [{ lockingBytecode: ['slot'], valueSatoshis: 10_000 }], transaction: { inputs: [{ outpointTransactionHash: '0000000000000000000000000000000000000000000000000000000000000002', unlockingBytecode: ['slot'] }], outputs: [{ token: { amount: 100, nft: {} }, valueSatoshis: 1_000 }] } },
    ],
    [
      '<0>',
      'OP_OUTPUTTOKENCOMMITMENT <0xff> OP_EQUAL',
      'OP_OUTPUTTOKENCOMMITMENT (immutable and fungible tokens, index 0, 1-byte commitment)',
      ['invalid', 'chip_cashtokens'],
      { sourceOutputs: [{ lockingBytecode: ['slot'], valueSatoshis: 10_000 }], transaction: { inputs: [{ outpointTransactionHash: '0000000000000000000000000000000000000000000000000000000000000002', unlockingBytecode: ['slot'] }], outputs: [{ token: { amount: 100, nft: { commitment: 'ff' } }, valueSatoshis: 1_000 }] } },
    ],
    [
      '<0>',
      'OP_OUTPUTTOKENCOMMITMENT <0> OP_EQUAL',
      'OP_OUTPUTTOKENCOMMITMENT (immutable and fungible tokens, index 0, 1-byte commitment, expect 0)',
      ['invalid', 'chip_cashtokens_invalid'],
      { sourceOutputs: [{ lockingBytecode: ['slot'], valueSatoshis: 10_000 }], transaction: { inputs: [{ outpointTransactionHash: '0000000000000000000000000000000000000000000000000000000000000002', unlockingBytecode: ['slot'] }], outputs: [{ token: { amount: 100, nft: { commitment: 'ff' } }, valueSatoshis: 1_000 }] } },
    ],
    [
      '<1>',
      'OP_OUTPUTTOKENCOMMITMENT <0xff> OP_EQUAL',
      'OP_OUTPUTTOKENCOMMITMENT (non-genesis transaction, immutable and fungible tokens, index 1)',
      ['invalid', 'chip_cashtokens'],
      {
        sourceOutputs: [
          { lockingBytecode: { script: 'lockEmptyP2sh20' }, token: { amount: 1, nft: { commitment: 'ff' } }, valueSatoshis: 10_000 },
          { lockingBytecode: ['slot'], valueSatoshis: 10_000 },
        ],
        transaction: { inputs: [{ unlockingBytecode: { script: 'unlockEmptyP2sh20' } }, { unlockingBytecode: ['slot'] }], outputs: [{ valueSatoshis: 1_000 }, { token: { amount: 1, nft: { commitment: 'ff' } }, valueSatoshis: 1_000 }] },
      },
    ],
    [
      '<1>',
      'OP_OUTPUTTOKENCOMMITMENT <0xff> OP_EQUAL',
      'OP_OUTPUTTOKENCOMMITMENT (non-genesis transaction, immutable and fungible tokens, index 1, category 0x00...03)',
      ['invalid', 'chip_cashtokens'],
      {
        sourceOutputs: [
          { lockingBytecode: { script: 'lockEmptyP2sh20' }, token: { amount: 1, category: '0000000000000000000000000000000000000000000000000000000000000003', nft: { commitment: 'ff' } }, valueSatoshis: 10_000 },
          { lockingBytecode: ['slot'], valueSatoshis: 10_000 },
        ],
        transaction: { inputs: [{ unlockingBytecode: { script: 'unlockEmptyP2sh20' } }, { unlockingBytecode: ['slot'] }], outputs: [{ valueSatoshis: 1_000 }, { token: { amount: 1, category: '0000000000000000000000000000000000000000000000000000000000000003', nft: { commitment: 'ff' } }, valueSatoshis: 1_000 }] },
      },
    ],
    [
      '<0>',
      'OP_OUTPUTTOKENCOMMITMENT <0> OP_EQUAL',
      'OP_OUTPUTTOKENCOMMITMENT (only mutable token, index 0, zero-length commitment)',
      ['invalid', 'chip_cashtokens'],
      { sourceOutputs: [{ lockingBytecode: ['slot'], valueSatoshis: 10_000 }], transaction: { inputs: [{ outpointTransactionHash: '0000000000000000000000000000000000000000000000000000000000000002', unlockingBytecode: ['slot'] }], outputs: [{ token: { nft: { capability: 'mutable' } }, valueSatoshis: 1_000 }] } },
    ],
    [
      '<0>',
      'OP_OUTPUTTOKENCOMMITMENT <0x0102> OP_EQUAL',
      'OP_OUTPUTTOKENCOMMITMENT (only mutable token, index 0, 2-byte commitment)',
      ['invalid', 'chip_cashtokens'],
      { sourceOutputs: [{ lockingBytecode: ['slot'], valueSatoshis: 10_000 }], transaction: { inputs: [{ outpointTransactionHash: '0000000000000000000000000000000000000000000000000000000000000002', unlockingBytecode: ['slot'] }], outputs: [{ token: { nft: { capability: 'mutable', commitment: '0102' } }, valueSatoshis: 1_000 }] } },
    ],
    [
      '<1>',
      'OP_OUTPUTTOKENCOMMITMENT <0x0102> OP_EQUAL',
      'OP_OUTPUTTOKENCOMMITMENT (non-genesis transaction, only mutable token, index 1)',
      ['invalid', 'chip_cashtokens'],
      {
        sourceOutputs: [
          { lockingBytecode: { script: 'lockEmptyP2sh20' }, token: { nft: { capability: 'mutable', commitment: '0102' } }, valueSatoshis: 10_000 },
          { lockingBytecode: ['slot'], valueSatoshis: 10_000 },
        ],
        transaction: { inputs: [{ unlockingBytecode: { script: 'unlockEmptyP2sh20' } }, { unlockingBytecode: ['slot'] }], outputs: [{ valueSatoshis: 1_000 }, { token: { nft: { capability: 'mutable', commitment: '0102' } }, valueSatoshis: 1_000 }] },
      },
    ],
    [
      '<1>',
      'OP_OUTPUTTOKENCOMMITMENT <0x0102> OP_EQUAL',
      'OP_OUTPUTTOKENCOMMITMENT (non-genesis transaction, only mutable token, index 1, category 0x00...03)',
      ['invalid', 'chip_cashtokens'],
      {
        sourceOutputs: [
          { lockingBytecode: { script: 'lockEmptyP2sh20' }, token: { category: '0000000000000000000000000000000000000000000000000000000000000003', nft: { capability: 'mutable', commitment: '0102' } }, valueSatoshis: 10_000 },
          { lockingBytecode: ['slot'], valueSatoshis: 10_000 },
        ],
        transaction: { inputs: [{ unlockingBytecode: { script: 'unlockEmptyP2sh20' } }, { unlockingBytecode: ['slot'] }], outputs: [{ valueSatoshis: 1_000 }, { token: { category: '0000000000000000000000000000000000000000000000000000000000000003', nft: { capability: 'mutable', commitment: '0102' } }, valueSatoshis: 1_000 }] },
      },
    ],
    [
      '<0>',
      'OP_OUTPUTTOKENCOMMITMENT <0> OP_EQUAL',
      'OP_OUTPUTTOKENCOMMITMENT (mutable and fungible tokens, index 0, zero-length commitment)',
      ['invalid', 'chip_cashtokens'],
      { sourceOutputs: [{ lockingBytecode: ['slot'], valueSatoshis: 10_000 }], transaction: { inputs: [{ outpointTransactionHash: '0000000000000000000000000000000000000000000000000000000000000002', unlockingBytecode: ['slot'] }], outputs: [{ token: { amount: 100, nft: { capability: 'mutable' } }, valueSatoshis: 1_000 }] } },
    ],
    [
      '<0>',
      'OP_OUTPUTTOKENCOMMITMENT <0xff> OP_EQUAL',
      'OP_OUTPUTTOKENCOMMITMENT (mutable and fungible tokens, index 0, 1-byte commitment)',
      ['invalid', 'chip_cashtokens'],
      { sourceOutputs: [{ lockingBytecode: ['slot'], valueSatoshis: 10_000 }], transaction: { inputs: [{ outpointTransactionHash: '0000000000000000000000000000000000000000000000000000000000000002', unlockingBytecode: ['slot'] }], outputs: [{ token: { amount: 100, nft: { capability: 'mutable', commitment: 'ff' } }, valueSatoshis: 1_000 }] } },
    ],
    [
      '<0>',
      'OP_OUTPUTTOKENCOMMITMENT <0> OP_EQUAL',
      'OP_OUTPUTTOKENCOMMITMENT (mutable and fungible tokens, index 0, 1-byte commitment, expect 0)',
      ['invalid', 'chip_cashtokens_invalid'],
      { sourceOutputs: [{ lockingBytecode: ['slot'], valueSatoshis: 10_000 }], transaction: { inputs: [{ outpointTransactionHash: '0000000000000000000000000000000000000000000000000000000000000002', unlockingBytecode: ['slot'] }], outputs: [{ token: { amount: 100, nft: { capability: 'mutable', commitment: 'ff' } }, valueSatoshis: 1_000 }] } },
    ],
    [
      '<1>',
      'OP_OUTPUTTOKENCOMMITMENT <0xff> OP_EQUAL',
      'OP_OUTPUTTOKENCOMMITMENT (non-genesis transaction, mutable and fungible tokens, index 1)',
      ['invalid', 'chip_cashtokens'],
      {
        sourceOutputs: [
          { lockingBytecode: { script: 'lockEmptyP2sh20' }, token: { amount: 1, nft: { capability: 'mutable', commitment: 'ff' } }, valueSatoshis: 10_000 },
          { lockingBytecode: ['slot'], valueSatoshis: 10_000 },
        ],
        transaction: { inputs: [{ unlockingBytecode: { script: 'unlockEmptyP2sh20' } }, { unlockingBytecode: ['slot'] }], outputs: [{ valueSatoshis: 1_000 }, { token: { amount: 1, nft: { capability: 'mutable', commitment: 'ff' } }, valueSatoshis: 1_000 }] },
      },
    ],
    [
      '<1>',
      'OP_OUTPUTTOKENCOMMITMENT <0xff> OP_EQUAL',
      'OP_OUTPUTTOKENCOMMITMENT (non-genesis transaction, mutable and fungible tokens, index 1, category 0x00...03)',
      ['invalid', 'chip_cashtokens'],
      {
        sourceOutputs: [
          { lockingBytecode: { script: 'lockEmptyP2sh20' }, token: { amount: 1, category: '0000000000000000000000000000000000000000000000000000000000000003', nft: { capability: 'mutable', commitment: 'ff' } }, valueSatoshis: 10_000 },
          { lockingBytecode: ['slot'], valueSatoshis: 10_000 },
        ],
        transaction: { inputs: [{ unlockingBytecode: { script: 'unlockEmptyP2sh20' } }, { unlockingBytecode: ['slot'] }], outputs: [{ valueSatoshis: 1_000 }, { token: { amount: 1, category: '0000000000000000000000000000000000000000000000000000000000000003', nft: { capability: 'mutable', commitment: 'ff' } }, valueSatoshis: 1_000 }] },
      },
    ],
    [
      '<0>',
      'OP_OUTPUTTOKENCOMMITMENT <0> OP_EQUAL',
      'OP_OUTPUTTOKENCOMMITMENT (only minting token, index 0, zero-length commitment)',
      ['invalid', 'chip_cashtokens'],
      { sourceOutputs: [{ lockingBytecode: ['slot'], valueSatoshis: 10_000 }], transaction: { inputs: [{ outpointTransactionHash: '0000000000000000000000000000000000000000000000000000000000000002', unlockingBytecode: ['slot'] }], outputs: [{ token: { nft: { capability: 'minting' } }, valueSatoshis: 1_000 }] } },
    ],
    [
      '<0>',
      'OP_OUTPUTTOKENCOMMITMENT <0x0102> OP_EQUAL',
      'OP_OUTPUTTOKENCOMMITMENT (only minting token, index 0, 2-byte commitment)',
      ['invalid', 'chip_cashtokens'],
      { sourceOutputs: [{ lockingBytecode: ['slot'], valueSatoshis: 10_000 }], transaction: { inputs: [{ outpointTransactionHash: '0000000000000000000000000000000000000000000000000000000000000002', unlockingBytecode: ['slot'] }], outputs: [{ token: { nft: { capability: 'minting', commitment: '0102' } }, valueSatoshis: 1_000 }] } },
    ],
    [
      '<1>',
      'OP_OUTPUTTOKENCOMMITMENT <0x0102> OP_EQUAL',
      'OP_OUTPUTTOKENCOMMITMENT (non-genesis transaction, only minting token, index 1)',
      ['invalid', 'chip_cashtokens'],
      {
        sourceOutputs: [
          { lockingBytecode: { script: 'lockEmptyP2sh20' }, token: { nft: { capability: 'minting', commitment: '0102' } }, valueSatoshis: 10_000 },
          { lockingBytecode: ['slot'], valueSatoshis: 10_000 },
        ],
        transaction: { inputs: [{ unlockingBytecode: { script: 'unlockEmptyP2sh20' } }, { unlockingBytecode: ['slot'] }], outputs: [{ valueSatoshis: 1_000 }, { token: { nft: { capability: 'minting', commitment: '0102' } }, valueSatoshis: 1_000 }] },
      },
    ],
    [
      '<1>',
      'OP_OUTPUTTOKENCOMMITMENT <0x0102> OP_EQUAL',
      'OP_OUTPUTTOKENCOMMITMENT (non-genesis transaction, only minting token, index 1, category 0x00...03)',
      ['invalid', 'chip_cashtokens'],
      {
        sourceOutputs: [
          { lockingBytecode: { script: 'lockEmptyP2sh20' }, token: { category: '0000000000000000000000000000000000000000000000000000000000000003', nft: { capability: 'minting', commitment: '0102' } }, valueSatoshis: 10_000 },
          { lockingBytecode: ['slot'], valueSatoshis: 10_000 },
        ],
        transaction: { inputs: [{ unlockingBytecode: { script: 'unlockEmptyP2sh20' } }, { unlockingBytecode: ['slot'] }], outputs: [{ valueSatoshis: 1_000 }, { token: { category: '0000000000000000000000000000000000000000000000000000000000000003', nft: { capability: 'minting', commitment: '0102' } }, valueSatoshis: 1_000 }] },
      },
    ],
    [
      '<0>',
      'OP_OUTPUTTOKENCOMMITMENT <0> OP_EQUAL',
      'OP_OUTPUTTOKENCOMMITMENT (minting and fungible tokens, index 0, zero-length commitment)',
      ['invalid', 'chip_cashtokens'],
      { sourceOutputs: [{ lockingBytecode: ['slot'], valueSatoshis: 10_000 }], transaction: { inputs: [{ outpointTransactionHash: '0000000000000000000000000000000000000000000000000000000000000002', unlockingBytecode: ['slot'] }], outputs: [{ token: { amount: 100, nft: { capability: 'minting' } }, valueSatoshis: 1_000 }] } },
    ],
    [
      '<0>',
      'OP_OUTPUTTOKENCOMMITMENT <0xff> OP_EQUAL',
      'OP_OUTPUTTOKENCOMMITMENT (minting and fungible tokens, index 0, 1-byte commitment)',
      ['invalid', 'chip_cashtokens'],
      { sourceOutputs: [{ lockingBytecode: ['slot'], valueSatoshis: 10_000 }], transaction: { inputs: [{ outpointTransactionHash: '0000000000000000000000000000000000000000000000000000000000000002', unlockingBytecode: ['slot'] }], outputs: [{ token: { amount: 100, nft: { capability: 'minting', commitment: 'ff' } }, valueSatoshis: 1_000 }] } },
    ],
    [
      '<0>',
      'OP_OUTPUTTOKENCOMMITMENT <0> OP_EQUAL',
      'OP_OUTPUTTOKENCOMMITMENT (minting and fungible tokens, index 0, 1-byte commitment, expect 0)',
      ['invalid', 'chip_cashtokens_invalid'],
      { sourceOutputs: [{ lockingBytecode: ['slot'], valueSatoshis: 10_000 }], transaction: { inputs: [{ outpointTransactionHash: '0000000000000000000000000000000000000000000000000000000000000002', unlockingBytecode: ['slot'] }], outputs: [{ token: { amount: 100, nft: { capability: 'minting', commitment: 'ff' } }, valueSatoshis: 1_000 }] } },
    ],
    [
      '<1>',
      'OP_OUTPUTTOKENCOMMITMENT <0xff> OP_EQUAL',
      'OP_OUTPUTTOKENCOMMITMENT (non-genesis transaction, minting and fungible tokens, index 1)',
      ['invalid', 'chip_cashtokens'],
      {
        sourceOutputs: [
          { lockingBytecode: { script: 'lockEmptyP2sh20' }, token: { amount: 1, nft: { capability: 'minting', commitment: 'ff' } }, valueSatoshis: 10_000 },
          { lockingBytecode: ['slot'], valueSatoshis: 10_000 },
        ],
        transaction: { inputs: [{ unlockingBytecode: { script: 'unlockEmptyP2sh20' } }, { unlockingBytecode: ['slot'] }], outputs: [{ valueSatoshis: 1_000 }, { token: { amount: 1, nft: { capability: 'minting', commitment: 'ff' } }, valueSatoshis: 1_000 }] },
      },
    ],
    [
      '<1>',
      'OP_OUTPUTTOKENCOMMITMENT <0xff> OP_EQUAL',
      'OP_OUTPUTTOKENCOMMITMENT (non-genesis transaction, minting and fungible tokens, index 1, category 0x00...03)',
      ['invalid', 'chip_cashtokens'],
      {
        sourceOutputs: [
          { lockingBytecode: { script: 'lockEmptyP2sh20' }, token: { amount: 1, category: '0000000000000000000000000000000000000000000000000000000000000003', nft: { capability: 'minting', commitment: 'ff' } }, valueSatoshis: 10_000 },
          { lockingBytecode: ['slot'], valueSatoshis: 10_000 },
        ],
        transaction: { inputs: [{ unlockingBytecode: { script: 'unlockEmptyP2sh20' } }, { unlockingBytecode: ['slot'] }], outputs: [{ valueSatoshis: 1_000 }, { token: { amount: 1, category: '0000000000000000000000000000000000000000000000000000000000000003', nft: { capability: 'minting', commitment: 'ff' } }, valueSatoshis: 1_000 }] },
      },
    ],
    [
      '<7> <6> <5> <4> <3> <2> <0> <1>',
      'OP_OUTPUTTOKENCOMMITMENT <0x01020304> OP_EQUALVERIFY OP_OUTPUTTOKENCOMMITMENT <0> OP_EQUALVERIFY OP_OUTPUTTOKENCOMMITMENT <0x010203> OP_EQUALVERIFY OP_OUTPUTTOKENCOMMITMENT <0x0102> OP_EQUALVERIFY OP_OUTPUTTOKENCOMMITMENT <0x0102030405> OP_EQUALVERIFY OP_OUTPUTTOKENCOMMITMENT <0x01> OP_EQUALVERIFY OP_OUTPUTTOKENCOMMITMENT <0> OP_EQUALVERIFY OP_OUTPUTTOKENCOMMITMENT <0> OP_EQUAL',
      'OP_OUTPUTTOKENCOMMITMENT (at multiple indexes, multiple categories, unordered)',
      ['invalid', 'chip_cashtokens'],
      {
        sourceOutputs: [
          { lockingBytecode: { script: 'lockEmptyP2sh20' }, token: { nft: {} }, valueSatoshis: 10_000 },
          { lockingBytecode: ['slot'], token: { nft: {} }, valueSatoshis: 10_000 },
          { lockingBytecode: { script: 'lockEmptyP2sh20' }, token: { category: '0000000000000000000000000000000000000000000000000000000000000003', nft: { commitment: '01' } }, valueSatoshis: 10_000 },
          { lockingBytecode: { script: 'lockEmptyP2sh20' }, valueSatoshis: 10_000 },
          { lockingBytecode: { script: 'lockEmptyP2sh20' }, token: { amount: '1', category: '0000000000000000000000000000000000000000000000000000000000000004', nft: { capability: 'minting' } }, valueSatoshis: 10_000 },
          { lockingBytecode: { script: 'lockEmptyP2sh20' }, token: { category: '0000000000000000000000000000000000000000000000000000000000000004', nft: { capability: 'minting' } }, valueSatoshis: 10_000 },
          { lockingBytecode: { script: 'lockEmptyP2sh20' }, token: { amount: '1', category: '0000000000000000000000000000000000000000000000000000000000000004', nft: { capability: 'mutable' } }, valueSatoshis: 10_000 },
        ],
        transaction: {
          inputs: [{ unlockingBytecode: { script: 'unlockEmptyP2sh20' } }, { unlockingBytecode: ['slot'] }, { unlockingBytecode: { script: 'unlockEmptyP2sh20' } }, { unlockingBytecode: { script: 'unlockEmptyP2sh20' } }, { unlockingBytecode: { script: 'unlockEmptyP2sh20' } }, { unlockingBytecode: { script: 'unlockEmptyP2sh20' } }, { unlockingBytecode: { script: 'unlockEmptyP2sh20' } }],
          outputs: [
            { valueSatoshis: 1_000 },
            { token: { category: '0000000000000000000000000000000000000000000000000000000000000004', nft: { capability: 'minting', commitment: '01020304' } }, valueSatoshis: 1_000 },
            { token: { category: '0000000000000000000000000000000000000000000000000000000000000004', nft: { capability: 'minting', commitment: '010203' } }, valueSatoshis: 1_000 },
            { token: { category: '0000000000000000000000000000000000000000000000000000000000000004', nft: { capability: 'mutable', commitment: '0102' } }, valueSatoshis: 1_000 },
            { token: { amount: 2, category: '0000000000000000000000000000000000000000000000000000000000000004', nft: { commitment: '0102030405' } }, valueSatoshis: 1_000 },
            { token: { category: '0000000000000000000000000000000000000000000000000000000000000003', nft: { commitment: '01' } }, valueSatoshis: 1_000 },
            { token: { nft: {} }, valueSatoshis: 1_000 },
            { token: { nft: {} }, valueSatoshis: 1_000 },
          ],
        },
      },
    ],
    [
      '<7> <6> <5> <4> <3> <2> <0> <1>',
      'OP_OUTPUTTOKENCOMMITMENT <0> OP_EQUALVERIFY OP_OUTPUTTOKENCOMMITMENT <0> OP_EQUALVERIFY OP_OUTPUTTOKENCOMMITMENT <0x010203> OP_EQUALVERIFY OP_OUTPUTTOKENCOMMITMENT <0x0102> OP_EQUALVERIFY OP_OUTPUTTOKENCOMMITMENT <0x0102030405> OP_EQUALVERIFY OP_OUTPUTTOKENCOMMITMENT <0x01> OP_EQUALVERIFY OP_OUTPUTTOKENCOMMITMENT <0> OP_EQUALVERIFY OP_OUTPUTTOKENCOMMITMENT <0> OP_EQUAL',
      'OP_OUTPUTTOKENCOMMITMENT (at multiple indexes, multiple categories, unordered, expect zero-length commitment at index 1)',
      ['invalid', 'chip_cashtokens_invalid'],
      {
        sourceOutputs: [
          { lockingBytecode: { script: 'lockEmptyP2sh20' }, token: { nft: {} }, valueSatoshis: 10_000 },
          { lockingBytecode: ['slot'], token: { nft: {} }, valueSatoshis: 10_000 },
          { lockingBytecode: { script: 'lockEmptyP2sh20' }, token: { category: '0000000000000000000000000000000000000000000000000000000000000003', nft: { commitment: '01' } }, valueSatoshis: 10_000 },
          { lockingBytecode: { script: 'lockEmptyP2sh20' }, valueSatoshis: 10_000 },
          { lockingBytecode: { script: 'lockEmptyP2sh20' }, token: { amount: '1', category: '0000000000000000000000000000000000000000000000000000000000000004', nft: { capability: 'minting' } }, valueSatoshis: 10_000 },
          { lockingBytecode: { script: 'lockEmptyP2sh20' }, token: { category: '0000000000000000000000000000000000000000000000000000000000000004', nft: { capability: 'minting' } }, valueSatoshis: 10_000 },
          { lockingBytecode: { script: 'lockEmptyP2sh20' }, token: { amount: '1', category: '0000000000000000000000000000000000000000000000000000000000000004', nft: { capability: 'mutable' } }, valueSatoshis: 10_000 },
        ],
        transaction: {
          inputs: [{ unlockingBytecode: { script: 'unlockEmptyP2sh20' } }, { unlockingBytecode: ['slot'] }, { unlockingBytecode: { script: 'unlockEmptyP2sh20' } }, { unlockingBytecode: { script: 'unlockEmptyP2sh20' } }, { unlockingBytecode: { script: 'unlockEmptyP2sh20' } }, { unlockingBytecode: { script: 'unlockEmptyP2sh20' } }, { unlockingBytecode: { script: 'unlockEmptyP2sh20' } }],
          outputs: [
            { valueSatoshis: 1_000 },
            { token: { category: '0000000000000000000000000000000000000000000000000000000000000004', nft: { capability: 'minting', commitment: '01020304' } }, valueSatoshis: 1_000 },
            { token: { category: '0000000000000000000000000000000000000000000000000000000000000004', nft: { capability: 'minting', commitment: '010203' } }, valueSatoshis: 1_000 },
            { token: { category: '0000000000000000000000000000000000000000000000000000000000000004', nft: { capability: 'mutable', commitment: '0102' } }, valueSatoshis: 1_000 },
            { token: { amount: 2, category: '0000000000000000000000000000000000000000000000000000000000000004', nft: { commitment: '0102030405' } }, valueSatoshis: 1_000 },
            { token: { category: '0000000000000000000000000000000000000000000000000000000000000003', nft: { commitment: '01' } }, valueSatoshis: 1_000 },
            { token: { nft: {} }, valueSatoshis: 1_000 },
            { token: { nft: {} }, valueSatoshis: 1_000 },
          ],
        },
      },
    ],
    // OP_UTXOTOKENAMOUNT
    ['<0>', 'OP_UTXOTOKENAMOUNT <1> OP_EQUAL', 'OP_UTXOTOKENAMOUNT accepts an index and returns the token amount (1 fungible token)', ['invalid', 'chip_cashtokens', 'nop2sh_invalid'], { sourceOutputs: [{ lockingBytecode: ['slot'], token: { amount: 1 }, valueSatoshis: 10_000 }], transaction: { inputs: [{ unlockingBytecode: ['slot'] }], outputs: [{ valueSatoshis: 1_000 }] } }],
    ['<0>', 'OP_UTXOTOKENAMOUNT <2> OP_EQUAL', 'OP_UTXOTOKENAMOUNT accepts an index and returns the token amount (1 fungible token, expect 2)', ['invalid', 'chip_cashtokens_invalid'], { sourceOutputs: [{ lockingBytecode: ['slot'], token: { amount: 1 }, valueSatoshis: 10_000 }], transaction: { inputs: [{ unlockingBytecode: ['slot'] }], outputs: [{ valueSatoshis: 1_000 }] } }],
    ['<0>', 'OP_UTXOTOKENAMOUNT <253> OP_EQUAL', 'OP_UTXOTOKENAMOUNT accepts an index and returns the token amount (253 fungible tokens)', ['invalid', 'chip_cashtokens'], { sourceOutputs: [{ lockingBytecode: ['slot'], token: { amount: 253 }, valueSatoshis: 10_000 }], transaction: { inputs: [{ unlockingBytecode: ['slot'] }], outputs: [{ valueSatoshis: 1_000 }] } }],
    ['<0>', 'OP_UTXOTOKENAMOUNT <65536> OP_EQUAL', 'OP_UTXOTOKENAMOUNT accepts an index and returns the token amount (65536 fungible tokens)', ['invalid', 'chip_cashtokens'], { sourceOutputs: [{ lockingBytecode: ['slot'], token: { amount: 65536 }, valueSatoshis: 10_000 }], transaction: { inputs: [{ unlockingBytecode: ['slot'] }], outputs: [{ valueSatoshis: 1_000 }] } }],
    ['<0>', 'OP_UTXOTOKENAMOUNT <4294967296> OP_EQUAL', 'OP_UTXOTOKENAMOUNT accepts an index and returns the token amount (4294967296 fungible tokens)', ['invalid', 'chip_cashtokens'], { sourceOutputs: [{ lockingBytecode: ['slot'], token: { amount: 4294967296 }, valueSatoshis: 10_000 }], transaction: { inputs: [{ unlockingBytecode: ['slot'] }], outputs: [{ valueSatoshis: 1_000 }] } }],
    [
      '<0>',
      'OP_UTXOTOKENAMOUNT <9223372036854775807> OP_EQUAL',
      'OP_UTXOTOKENAMOUNT accepts an index and returns the token amount (maximum fungible tokens)',
      ['invalid', 'chip_cashtokens'],
      { sourceOutputs: [{ lockingBytecode: ['slot'], token: { amount: '9223372036854775807' }, valueSatoshis: 10_000 }], transaction: { inputs: [{ unlockingBytecode: ['slot'] }], outputs: [{ valueSatoshis: 1_000 }] } },
    ],
    [
      '<0>',
      'OP_UTXOTOKENAMOUNT <9223372036854775808> OP_EQUAL',
      'OP_UTXOTOKENAMOUNT accepts an index and returns the token amount (excessive fungible tokens)',
      ['invalid', 'chip_cashtokens_invalid'],
      { sourceOutputs: [{ lockingBytecode: ['slot'], token: { amount: '9223372036854775808' }, valueSatoshis: 10_000 }], transaction: { inputs: [{ unlockingBytecode: ['slot'] }], outputs: [{ valueSatoshis: 1_000 }] } },
    ],
    ['', 'OP_UTXOTOKENAMOUNT <1> OP_EQUAL', 'OP_UTXOTOKENAMOUNT requires an index from the stack', ['invalid', 'chip_cashtokens_invalid'], { sourceOutputs: [{ lockingBytecode: ['slot'], token: { amount: 1 }, valueSatoshis: 10_000 }], transaction: { inputs: [{ unlockingBytecode: ['slot'] }], outputs: [{ valueSatoshis: 1_000 }] } }],
    ['<0x80>', 'OP_UTXOTOKENAMOUNT <1> OP_EQUAL', 'OP_UTXOTOKENAMOUNT requires a minimally-encoded index from the stack (attempt negative zero)', ['invalid', 'chip_cashtokens_invalid'], { sourceOutputs: [{ lockingBytecode: ['slot'], token: { amount: 1 }, valueSatoshis: 10_000 }], transaction: { inputs: [{ unlockingBytecode: ['slot'] }], outputs: [{ valueSatoshis: 1_000 }] } }],
    [
      '<1>',
      'OP_UTXOTOKENAMOUNT <1> OP_EQUAL',
      'OP_UTXOTOKENAMOUNT (at index 1)',
      ['invalid', 'chip_cashtokens'],
      {
        sourceOutputs: [
          { lockingBytecode: { script: 'lockEmptyP2sh20' }, valueSatoshis: 10_000 },
          { lockingBytecode: ['slot'], token: { amount: 1 }, valueSatoshis: 10_000 },
        ],
        transaction: { inputs: [{ unlockingBytecode: { script: 'unlockEmptyP2sh20' } }, { unlockingBytecode: ['slot'] }], outputs: [{ valueSatoshis: 1_000 }] },
      },
    ],
    [
      '<-1>',
      'OP_UTXOTOKENAMOUNT <1> OP_EQUAL',
      'OP_UTXOTOKENAMOUNT requires a positive index from the stack (attempt negative one)',
      ['invalid', 'chip_cashtokens_invalid'],
      {
        sourceOutputs: [
          { lockingBytecode: { script: 'lockEmptyP2sh20' }, valueSatoshis: 10_000 },
          { lockingBytecode: ['slot'], token: { amount: 1 }, valueSatoshis: 10_000 },
        ],
        transaction: { inputs: [{ unlockingBytecode: { script: 'unlockEmptyP2sh20' } }, { unlockingBytecode: ['slot'] }], outputs: [{ valueSatoshis: 1_000 }] },
      },
    ],
    [
      '<2>',
      'OP_UTXOTOKENAMOUNT <1> OP_EQUAL',
      'OP_UTXOTOKENAMOUNT (excessive index)',
      ['invalid', 'chip_cashtokens_invalid'],
      {
        sourceOutputs: [
          { lockingBytecode: { script: 'lockEmptyP2sh20' }, valueSatoshis: 10_000 },
          { lockingBytecode: ['slot'], token: { amount: 1 }, valueSatoshis: 10_000 },
        ],
        transaction: { inputs: [{ unlockingBytecode: { script: 'unlockEmptyP2sh20' } }, { unlockingBytecode: ['slot'] }], outputs: [{ valueSatoshis: 1_000 }] },
      },
    ],
    ['<0>', 'OP_UTXOTOKENAMOUNT <0> OP_EQUAL', 'OP_UTXOTOKENAMOUNT (transaction without tokens)', ['invalid', 'chip_cashtokens', 'nop2sh_invalid'], { sourceOutputs: [{ lockingBytecode: ['slot'], valueSatoshis: 10_000 }], transaction: { inputs: [{ unlockingBytecode: ['slot'] }], outputs: [{ valueSatoshis: 1_000 }] } }],

    [
      '<0>',
      'OP_UTXOTOKENAMOUNT <0> OP_EQUAL',
      'OP_UTXOTOKENAMOUNT (at index without tokens)',
      ['invalid', 'chip_cashtokens'],
      {
        sourceOutputs: [
          { lockingBytecode: { script: 'lockEmptyP2sh20' }, valueSatoshis: 10_000 },
          { lockingBytecode: ['slot'], token: { amount: 1 }, valueSatoshis: 10_000 },
        ],
        transaction: { inputs: [{ unlockingBytecode: { script: 'unlockEmptyP2sh20' } }, { unlockingBytecode: ['slot'] }], outputs: [{ valueSatoshis: 1_000 }] },
      },
    ],
    [
      '<0>',
      'OP_UTXOTOKENAMOUNT <1> OP_EQUAL',
      'OP_UTXOTOKENAMOUNT (expect amount at index without tokens)',
      ['invalid', 'chip_cashtokens_invalid'],
      {
        sourceOutputs: [
          { lockingBytecode: { script: 'lockEmptyP2sh20' }, valueSatoshis: 10_000 },
          { lockingBytecode: ['slot'], token: { amount: 1 }, valueSatoshis: 10_000 },
        ],
        transaction: { inputs: [{ unlockingBytecode: { script: 'unlockEmptyP2sh20' } }, { unlockingBytecode: ['slot'] }], outputs: [{ valueSatoshis: 1_000 }] },
      },
    ],
    [
      '<1> <0>',
      'OP_UTXOTOKENAMOUNT <0> OP_EQUALVERIFY OP_UTXOTOKENAMOUNT <1> OP_EQUAL',
      'OP_UTXOTOKENAMOUNT (at two indexes)',
      ['invalid', 'chip_cashtokens'],
      {
        sourceOutputs: [
          { lockingBytecode: { script: 'lockEmptyP2sh20' }, valueSatoshis: 10_000 },
          { lockingBytecode: ['slot'], token: { amount: 1 }, valueSatoshis: 10_000 },
        ],
        transaction: { inputs: [{ unlockingBytecode: { script: 'unlockEmptyP2sh20' } }, { unlockingBytecode: ['slot'] }], outputs: [{ valueSatoshis: 1_000 }] },
      },
    ],
    [
      '<0> <1>',
      'OP_UTXOTOKENAMOUNT <0> OP_EQUALVERIFY OP_UTXOTOKENAMOUNT <1> OP_EQUAL',
      'OP_UTXOTOKENAMOUNT (at two indexes, expect swapped)',
      ['invalid', 'chip_cashtokens_invalid'],
      {
        sourceOutputs: [
          { lockingBytecode: { script: 'lockEmptyP2sh20' }, valueSatoshis: 10_000 },
          { lockingBytecode: ['slot'], token: { amount: 1 }, valueSatoshis: 10_000 },
        ],
        transaction: { inputs: [{ unlockingBytecode: { script: 'unlockEmptyP2sh20' } }, { unlockingBytecode: ['slot'] }], outputs: [{ valueSatoshis: 1_000 }] },
      },
    ],
    ['<0>', 'OP_UTXOTOKENAMOUNT <1000> OP_EQUAL', 'OP_UTXOTOKENAMOUNT (only fungible tokens, index 0)', ['invalid', 'chip_cashtokens'], { sourceOutputs: [{ lockingBytecode: ['slot'], token: { amount: 1000 }, valueSatoshis: 10_000 }], transaction: { inputs: [{ unlockingBytecode: ['slot'] }], outputs: [{ valueSatoshis: 1_000 }] } }],
    [
      '<1>',
      'OP_UTXOTOKENAMOUNT <1000> OP_EQUAL',
      'OP_UTXOTOKENAMOUNT (only fungible tokens, index 1)',
      ['invalid', 'chip_cashtokens'],
      {
        sourceOutputs: [
          { lockingBytecode: { script: 'lockEmptyP2sh20' }, valueSatoshis: 10_000 },
          { lockingBytecode: ['slot'], token: { amount: 1000 }, valueSatoshis: 10_000 },
        ],
        transaction: { inputs: [{ unlockingBytecode: { script: 'unlockEmptyP2sh20' } }, { unlockingBytecode: ['slot'] }], outputs: [{ valueSatoshis: 1_000 }] },
      },
    ],
    [
      '<1>',
      'OP_UTXOTOKENAMOUNT <1000> OP_EQUAL',
      'OP_UTXOTOKENAMOUNT (only fungible tokens, index 1, category 0x00...03)',
      ['invalid', 'chip_cashtokens'],
      {
        sourceOutputs: [
          { lockingBytecode: { script: 'lockEmptyP2sh20' }, valueSatoshis: 10_000 },
          { lockingBytecode: ['slot'], token: { amount: 1000, category: '0000000000000000000000000000000000000000000000000000000000000003' }, valueSatoshis: 10_000 },
        ],
        transaction: { inputs: [{ unlockingBytecode: { script: 'unlockEmptyP2sh20' } }, { unlockingBytecode: ['slot'] }], outputs: [{ valueSatoshis: 1_000 }] },
      },
    ],
    ['<0>', 'OP_UTXOTOKENAMOUNT <1000> OP_EQUAL', 'OP_UTXOTOKENAMOUNT (immutable and fungible tokens, index 0)', ['invalid', 'chip_cashtokens'], { sourceOutputs: [{ lockingBytecode: ['slot'], token: { amount: 1000, nft: { commitment: 'ff' } }, valueSatoshis: 10_000 }], transaction: { inputs: [{ unlockingBytecode: ['slot'] }], outputs: [{ valueSatoshis: 1_000 }] } }],
    ['<0>', 'OP_UTXOTOKENAMOUNT <0> OP_EQUAL', 'OP_UTXOTOKENAMOUNT (immutable and fungible tokens, index 0, expect 0)', ['invalid', 'chip_cashtokens_invalid'], { sourceOutputs: [{ lockingBytecode: ['slot'], token: { amount: 1000, nft: { commitment: 'ff' } }, valueSatoshis: 10_000 }], transaction: { inputs: [{ unlockingBytecode: ['slot'] }], outputs: [{ valueSatoshis: 1_000 }] } }],
    [
      '<1>',
      'OP_UTXOTOKENAMOUNT <1000> OP_EQUAL',
      'OP_UTXOTOKENAMOUNT (immutable and fungible tokens, index 1)',
      ['invalid', 'chip_cashtokens'],
      {
        sourceOutputs: [
          { lockingBytecode: { script: 'lockEmptyP2sh20' }, valueSatoshis: 10_000 },
          { lockingBytecode: ['slot'], token: { amount: 1000, nft: { commitment: 'ff' } }, valueSatoshis: 10_000 },
        ],
        transaction: { inputs: [{ unlockingBytecode: { script: 'unlockEmptyP2sh20' } }, { unlockingBytecode: ['slot'] }], outputs: [{ valueSatoshis: 1_000 }] },
      },
    ],
    [
      '<1>',
      'OP_UTXOTOKENAMOUNT <1000> OP_EQUAL',
      'OP_UTXOTOKENAMOUNT (immutable and fungible tokens, index 1, category 0x00...03)',
      ['invalid', 'chip_cashtokens'],
      {
        sourceOutputs: [
          { lockingBytecode: { script: 'lockEmptyP2sh20' }, valueSatoshis: 10_000 },
          { lockingBytecode: ['slot'], token: { amount: 1000, category: '0000000000000000000000000000000000000000000000000000000000000003', nft: { commitment: 'ff' } }, valueSatoshis: 10_000 },
        ],
        transaction: { inputs: [{ unlockingBytecode: { script: 'unlockEmptyP2sh20' } }, { unlockingBytecode: ['slot'] }], outputs: [{ valueSatoshis: 1_000 }] },
      },
    ],
    ['<0>', 'OP_UTXOTOKENAMOUNT <0> OP_EQUAL', 'OP_UTXOTOKENAMOUNT (only mutable token, index 0)', ['invalid', 'chip_cashtokens', 'nop2sh_invalid'], { sourceOutputs: [{ lockingBytecode: ['slot'], token: { nft: { capability: 'mutable', commitment: 'ee' } }, valueSatoshis: 10_000 }], transaction: { inputs: [{ unlockingBytecode: ['slot'] }], outputs: [{ valueSatoshis: 1_000 }] } }],
    [
      '<1>',
      'OP_UTXOTOKENAMOUNT <0> OP_EQUAL',
      'OP_UTXOTOKENAMOUNT (only mutable token, index 1)',
      ['invalid', 'chip_cashtokens'],
      {
        sourceOutputs: [
          { lockingBytecode: { script: 'lockEmptyP2sh20' }, valueSatoshis: 10_000 },
          { lockingBytecode: ['slot'], token: { nft: { capability: 'mutable', commitment: 'ee' } }, valueSatoshis: 10_000 },
        ],
        transaction: { inputs: [{ unlockingBytecode: { script: 'unlockEmptyP2sh20' } }, { unlockingBytecode: ['slot'] }], outputs: [{ valueSatoshis: 1_000 }] },
      },
    ],
    [
      '<1>',
      'OP_UTXOTOKENAMOUNT <0> OP_EQUAL',
      'OP_UTXOTOKENAMOUNT (only mutable token, index 1, category 0x00...03)',
      ['invalid', 'chip_cashtokens'],
      {
        sourceOutputs: [
          { lockingBytecode: { script: 'lockEmptyP2sh20' }, valueSatoshis: 10_000 },
          { lockingBytecode: ['slot'], token: { category: '0000000000000000000000000000000000000000000000000000000000000003', nft: { capability: 'mutable', commitment: 'ee' } }, valueSatoshis: 10_000 },
        ],
        transaction: { inputs: [{ unlockingBytecode: { script: 'unlockEmptyP2sh20' } }, { unlockingBytecode: ['slot'] }], outputs: [{ valueSatoshis: 1_000 }] },
      },
    ],
    ['<0>', 'OP_UTXOTOKENAMOUNT <1000> OP_EQUAL', 'OP_UTXOTOKENAMOUNT (mutable and fungible tokens, index 0)', ['invalid', 'chip_cashtokens'], { sourceOutputs: [{ lockingBytecode: ['slot'], token: { amount: 1000, nft: { capability: 'mutable', commitment: 'ff' } }, valueSatoshis: 10_000 }], transaction: { inputs: [{ unlockingBytecode: ['slot'] }], outputs: [{ valueSatoshis: 1_000 }] } }],
    [
      '<0>',
      'OP_UTXOTOKENAMOUNT <0> OP_EQUAL',
      'OP_UTXOTOKENAMOUNT (mutable and fungible tokens, index 0, expect 0)',
      ['invalid', 'chip_cashtokens_invalid'],
      { sourceOutputs: [{ lockingBytecode: ['slot'], token: { amount: 1000, nft: { capability: 'mutable', commitment: 'ff' } }, valueSatoshis: 10_000 }], transaction: { inputs: [{ unlockingBytecode: ['slot'] }], outputs: [{ valueSatoshis: 1_000 }] } },
    ],
    [
      '<1>',
      'OP_UTXOTOKENAMOUNT <1000> OP_EQUAL',
      'OP_UTXOTOKENAMOUNT (mutable and fungible tokens, index 1)',
      ['invalid', 'chip_cashtokens'],
      {
        sourceOutputs: [
          { lockingBytecode: { script: 'lockEmptyP2sh20' }, valueSatoshis: 10_000 },
          { lockingBytecode: ['slot'], token: { amount: 1000, nft: { capability: 'mutable', commitment: 'ff' } }, valueSatoshis: 10_000 },
        ],
        transaction: { inputs: [{ unlockingBytecode: { script: 'unlockEmptyP2sh20' } }, { unlockingBytecode: ['slot'] }], outputs: [{ valueSatoshis: 1_000 }] },
      },
    ],
    [
      '<1>',
      'OP_UTXOTOKENAMOUNT <1000> OP_EQUAL',
      'OP_UTXOTOKENAMOUNT (mutable and fungible tokens, index 1, category 0x00...03)',
      ['invalid', 'chip_cashtokens'],
      {
        sourceOutputs: [
          { lockingBytecode: { script: 'lockEmptyP2sh20' }, valueSatoshis: 10_000 },
          { lockingBytecode: ['slot'], token: { amount: 1000, category: '0000000000000000000000000000000000000000000000000000000000000003', nft: { capability: 'mutable', commitment: 'ff' } }, valueSatoshis: 10_000 },
        ],
        transaction: { inputs: [{ unlockingBytecode: { script: 'unlockEmptyP2sh20' } }, { unlockingBytecode: ['slot'] }], outputs: [{ valueSatoshis: 1_000 }] },
      },
    ],
    ['<0>', 'OP_UTXOTOKENAMOUNT <0> OP_EQUAL', 'OP_UTXOTOKENAMOUNT (only minting token, index 0)', ['invalid', 'chip_cashtokens', 'nop2sh_invalid'], { sourceOutputs: [{ lockingBytecode: ['slot'], token: { nft: { capability: 'minting', commitment: 'ee' } }, valueSatoshis: 10_000 }], transaction: { inputs: [{ unlockingBytecode: ['slot'] }], outputs: [{ valueSatoshis: 1_000 }] } }],
    [
      '<1>',
      'OP_UTXOTOKENAMOUNT <0> OP_EQUAL',
      'OP_UTXOTOKENAMOUNT (only minting token, index 1)',
      ['invalid', 'chip_cashtokens'],
      {
        sourceOutputs: [
          { lockingBytecode: { script: 'lockEmptyP2sh20' }, valueSatoshis: 10_000 },
          { lockingBytecode: ['slot'], token: { nft: { capability: 'minting', commitment: 'ee' } }, valueSatoshis: 10_000 },
        ],
        transaction: { inputs: [{ unlockingBytecode: { script: 'unlockEmptyP2sh20' } }, { unlockingBytecode: ['slot'] }], outputs: [{ valueSatoshis: 1_000 }] },
      },
    ],
    [
      '<1>',
      'OP_UTXOTOKENAMOUNT <0> OP_EQUAL',
      'OP_UTXOTOKENAMOUNT (only minting token, index 1, category 0x00...03)',
      ['invalid', 'chip_cashtokens'],
      {
        sourceOutputs: [
          { lockingBytecode: { script: 'lockEmptyP2sh20' }, valueSatoshis: 10_000 },
          { lockingBytecode: ['slot'], token: { category: '0000000000000000000000000000000000000000000000000000000000000003', nft: { capability: 'minting', commitment: 'ee' } }, valueSatoshis: 10_000 },
        ],
        transaction: { inputs: [{ unlockingBytecode: { script: 'unlockEmptyP2sh20' } }, { unlockingBytecode: ['slot'] }], outputs: [{ valueSatoshis: 1_000 }] },
      },
    ],
    ['<0>', 'OP_UTXOTOKENAMOUNT <1000> OP_EQUAL', 'OP_UTXOTOKENAMOUNT (minting and fungible tokens, index 0)', ['invalid', 'chip_cashtokens'], { sourceOutputs: [{ lockingBytecode: ['slot'], token: { amount: 1000, nft: { capability: 'minting', commitment: 'ff' } }, valueSatoshis: 10_000 }], transaction: { inputs: [{ unlockingBytecode: ['slot'] }], outputs: [{ valueSatoshis: 1_000 }] } }],
    [
      '<0>',
      'OP_UTXOTOKENAMOUNT <0> OP_EQUAL',
      'OP_UTXOTOKENAMOUNT (minting and fungible tokens, index 0, expect amount of 0)',
      ['invalid', 'chip_cashtokens_invalid'],
      { sourceOutputs: [{ lockingBytecode: ['slot'], token: { amount: 1000, nft: { capability: 'minting', commitment: 'ff' } }, valueSatoshis: 10_000 }], transaction: { inputs: [{ unlockingBytecode: ['slot'] }], outputs: [{ valueSatoshis: 1_000 }] } },
    ],
    [
      '<1>',
      'OP_UTXOTOKENAMOUNT <1000> OP_EQUAL',
      'OP_UTXOTOKENAMOUNT (minting and fungible tokens, index 1)',
      ['invalid', 'chip_cashtokens'],
      {
        sourceOutputs: [
          { lockingBytecode: { script: 'lockEmptyP2sh20' }, valueSatoshis: 10_000 },
          { lockingBytecode: ['slot'], token: { amount: 1000, nft: { capability: 'minting', commitment: 'ff' } }, valueSatoshis: 10_000 },
        ],
        transaction: { inputs: [{ unlockingBytecode: { script: 'unlockEmptyP2sh20' } }, { unlockingBytecode: ['slot'] }], outputs: [{ valueSatoshis: 1_000 }] },
      },
    ],
    [
      '<1>',
      'OP_UTXOTOKENAMOUNT <1000> OP_EQUAL',
      'OP_UTXOTOKENAMOUNT (minting and fungible tokens, index 1, category 0x00...03)',
      ['invalid', 'chip_cashtokens'],
      {
        sourceOutputs: [
          { lockingBytecode: { script: 'lockEmptyP2sh20' }, valueSatoshis: 10_000 },
          { lockingBytecode: ['slot'], token: { amount: 1000, category: '0000000000000000000000000000000000000000000000000000000000000003', nft: { capability: 'minting', commitment: 'ff' } }, valueSatoshis: 10_000 },
        ],
        transaction: { inputs: [{ unlockingBytecode: { script: 'unlockEmptyP2sh20' } }, { unlockingBytecode: ['slot'] }], outputs: [{ valueSatoshis: 1_000 }] },
      },
    ],
    [
      '<8> <7> <6> <5> <4> <3> <2> <0> <1>',
      'OP_UTXOTOKENAMOUNT <0> OP_EQUALVERIFY OP_UTXOTOKENAMOUNT <0> OP_EQUALVERIFY OP_UTXOTOKENAMOUNT <1> OP_EQUALVERIFY OP_UTXOTOKENAMOUNT <252> OP_EQUALVERIFY OP_UTXOTOKENAMOUNT <253> OP_EQUALVERIFY OP_UTXOTOKENAMOUNT <65535> OP_EQUALVERIFY OP_UTXOTOKENAMOUNT <4294967295> OP_EQUALVERIFY OP_UTXOTOKENAMOUNT <4294967296> OP_EQUALVERIFY OP_UTXOTOKENAMOUNT <9223372036854775807> OP_EQUAL',
      'OP_UTXOTOKENAMOUNT (at multiple indexes, multiple categories, unordered)',
      ['invalid', 'chip_cashtokens'],
      {
        sourceOutputs: [
          { lockingBytecode: { script: 'lockEmptyP2sh20' }, valueSatoshis: 10_000 },
          { lockingBytecode: ['slot'], token: { nft: {} }, valueSatoshis: 10_000 },
          { lockingBytecode: { script: 'lockEmptyP2sh20' }, token: { amount: 1, nft: {} }, valueSatoshis: 10_000 },
          { lockingBytecode: { script: 'lockEmptyP2sh20' }, token: { amount: 252, nft: { commitment: '01' } }, valueSatoshis: 10_000 },
          { lockingBytecode: { script: 'lockEmptyP2sh20' }, token: { amount: 253, category: '0000000000000000000000000000000000000000000000000000000000000003', nft: { capability: 'mutable' } }, valueSatoshis: 10_000 },
          { lockingBytecode: { script: 'lockEmptyP2sh20' }, token: { amount: 65535, category: '0000000000000000000000000000000000000000000000000000000000000003', nft: { capability: 'minting' } }, valueSatoshis: 10_000 },
          { lockingBytecode: { script: 'lockEmptyP2sh20' }, token: { amount: 4294967295, category: '0000000000000000000000000000000000000000000000000000000000000003', nft: { capability: 'minting' } }, valueSatoshis: 10_000 },
          { lockingBytecode: { script: 'lockEmptyP2sh20' }, token: { amount: 4294967296 }, valueSatoshis: 10_000 },
          { lockingBytecode: { script: 'lockEmptyP2sh20' }, token: { amount: '9223372036854775807', category: '0000000000000000000000000000000000000000000000000000000000000004' }, valueSatoshis: 10_000 },
        ],
        transaction: {
          inputs: [
            { unlockingBytecode: { script: 'unlockEmptyP2sh20' } },
            { unlockingBytecode: ['slot'] },
            { unlockingBytecode: { script: 'unlockEmptyP2sh20' } },
            { unlockingBytecode: { script: 'unlockEmptyP2sh20' } },
            { unlockingBytecode: { script: 'unlockEmptyP2sh20' } },
            { unlockingBytecode: { script: 'unlockEmptyP2sh20' } },
            { unlockingBytecode: { script: 'unlockEmptyP2sh20' } },
            { unlockingBytecode: { script: 'unlockEmptyP2sh20' } },
            { unlockingBytecode: { script: 'unlockEmptyP2sh20' } },
          ],
          outputs: [{ token: { amount: 1 }, valueSatoshis: 1_000 }],
        },
      },
    ],
    [
      '<8> <7> <6> <5> <4> <3> <2> <0> <1>',
      'OP_UTXOTOKENAMOUNT <0> OP_EQUALVERIFY OP_UTXOTOKENAMOUNT <1> OP_EQUALVERIFY OP_UTXOTOKENAMOUNT <1> OP_EQUALVERIFY OP_UTXOTOKENAMOUNT <252> OP_EQUALVERIFY OP_UTXOTOKENAMOUNT <253> OP_EQUALVERIFY OP_UTXOTOKENAMOUNT <65535> OP_EQUALVERIFY OP_UTXOTOKENAMOUNT <4294967295> OP_EQUALVERIFY OP_UTXOTOKENAMOUNT <4294967296> OP_EQUALVERIFY OP_UTXOTOKENAMOUNT <9223372036854775807> OP_EQUAL',
      'OP_UTXOTOKENAMOUNT (at multiple indexes, multiple categories, unordered, expect incorrect amount of 1 at index 0)',
      ['invalid', 'chip_cashtokens_invalid'],
      {
        sourceOutputs: [
          { lockingBytecode: { script: 'lockEmptyP2sh20' }, valueSatoshis: 10_000 },
          { lockingBytecode: ['slot'], token: { nft: {} }, valueSatoshis: 10_000 },
          { lockingBytecode: { script: 'lockEmptyP2sh20' }, token: { amount: 1, nft: {} }, valueSatoshis: 10_000 },
          { lockingBytecode: { script: 'lockEmptyP2sh20' }, token: { amount: 252, nft: { commitment: '01' } }, valueSatoshis: 10_000 },
          { lockingBytecode: { script: 'lockEmptyP2sh20' }, token: { amount: 253, category: '0000000000000000000000000000000000000000000000000000000000000003', nft: { capability: 'mutable' } }, valueSatoshis: 10_000 },
          { lockingBytecode: { script: 'lockEmptyP2sh20' }, token: { amount: 65535, category: '0000000000000000000000000000000000000000000000000000000000000003', nft: { capability: 'minting' } }, valueSatoshis: 10_000 },
          { lockingBytecode: { script: 'lockEmptyP2sh20' }, token: { amount: 4294967295, category: '0000000000000000000000000000000000000000000000000000000000000003', nft: { capability: 'minting' } }, valueSatoshis: 10_000 },
          { lockingBytecode: { script: 'lockEmptyP2sh20' }, token: { amount: 4294967296 }, valueSatoshis: 10_000 },
          { lockingBytecode: { script: 'lockEmptyP2sh20' }, token: { amount: '9223372036854775807', category: '0000000000000000000000000000000000000000000000000000000000000004' }, valueSatoshis: 10_000 },
        ],
        transaction: {
          inputs: [
            { unlockingBytecode: { script: 'unlockEmptyP2sh20' } },
            { unlockingBytecode: ['slot'] },
            { unlockingBytecode: { script: 'unlockEmptyP2sh20' } },
            { unlockingBytecode: { script: 'unlockEmptyP2sh20' } },
            { unlockingBytecode: { script: 'unlockEmptyP2sh20' } },
            { unlockingBytecode: { script: 'unlockEmptyP2sh20' } },
            { unlockingBytecode: { script: 'unlockEmptyP2sh20' } },
            { unlockingBytecode: { script: 'unlockEmptyP2sh20' } },
            { unlockingBytecode: { script: 'unlockEmptyP2sh20' } },
          ],
          outputs: [{ token: { amount: 1 }, valueSatoshis: 1_000 }],
        },
      },
    ],
    // OP_OUTPUTTOKENAMOUNT
    [
      '<0>',
      'OP_OUTPUTTOKENAMOUNT <1> OP_EQUAL',
      'OP_OUTPUTTOKENAMOUNT accepts an index and returns the token amount (1 fungible token)',
      ['invalid', 'chip_cashtokens'],
      { sourceOutputs: [{ lockingBytecode: ['slot'], valueSatoshis: 10_000 }], transaction: { inputs: [{ outpointTransactionHash: '0000000000000000000000000000000000000000000000000000000000000002', unlockingBytecode: ['slot'] }], outputs: [{ token: { amount: 1 }, valueSatoshis: 1_000 }] } },
    ],
    [
      '<0>',
      'OP_OUTPUTTOKENAMOUNT <2> OP_EQUAL',
      'OP_OUTPUTTOKENAMOUNT accepts an index and returns the token amount (1 fungible token, expect 2)',
      ['invalid', 'chip_cashtokens_invalid'],
      { sourceOutputs: [{ lockingBytecode: ['slot'], valueSatoshis: 10_000 }], transaction: { inputs: [{ outpointTransactionHash: '0000000000000000000000000000000000000000000000000000000000000002', unlockingBytecode: ['slot'] }], outputs: [{ token: { amount: 1 }, valueSatoshis: 1_000 }] } },
    ],
    [
      '<0>',
      'OP_OUTPUTTOKENAMOUNT <1> OP_EQUAL',
      'OP_OUTPUTTOKENAMOUNT accepts an index and returns the token amount (non-genesis transaction, 1 fungible token)',
      ['invalid', 'chip_cashtokens'],
      { sourceOutputs: [{ lockingBytecode: ['slot'], token: { amount: 1 }, valueSatoshis: 10_000 }], transaction: { inputs: [{ unlockingBytecode: ['slot'] }], outputs: [{ token: { amount: 1 }, valueSatoshis: 1_000 }] } },
    ],
    [
      '<0>',
      'OP_OUTPUTTOKENAMOUNT <2> OP_EQUAL',
      'OP_OUTPUTTOKENAMOUNT accepts an index and returns the token amount (non-genesis transaction, 1 fungible token, expect 2)',
      ['invalid', 'chip_cashtokens_invalid'],
      { sourceOutputs: [{ lockingBytecode: ['slot'], token: { amount: 1 }, valueSatoshis: 10_000 }], transaction: { inputs: [{ unlockingBytecode: ['slot'] }], outputs: [{ token: { amount: 1 }, valueSatoshis: 1_000 }] } },
    ],
    [
      '<0>',
      'OP_OUTPUTTOKENAMOUNT <250> OP_EQUAL',
      'OP_OUTPUTTOKENAMOUNT accepts an index and returns the token amount (250 fungible tokens)',
      ['invalid', 'chip_cashtokens'],
      { sourceOutputs: [{ lockingBytecode: ['slot'], valueSatoshis: 10_000 }], transaction: { inputs: [{ outpointTransactionHash: '0000000000000000000000000000000000000000000000000000000000000002', unlockingBytecode: ['slot'] }], outputs: [{ token: { amount: 250 }, valueSatoshis: 1_000 }] } },
    ],
    [
      '<0>',
      'OP_OUTPUTTOKENAMOUNT <65530> OP_EQUAL',
      'OP_OUTPUTTOKENAMOUNT accepts an index and returns the token amount (65530 fungible tokens)',
      ['invalid', 'chip_cashtokens'],
      { sourceOutputs: [{ lockingBytecode: ['slot'], valueSatoshis: 10_000 }], transaction: { inputs: [{ outpointTransactionHash: '0000000000000000000000000000000000000000000000000000000000000002', unlockingBytecode: ['slot'] }], outputs: [{ token: { amount: 65530 }, valueSatoshis: 1_000 }] } },
    ],
    [
      '<0>',
      'OP_OUTPUTTOKENAMOUNT <4294967290> OP_EQUAL',
      'OP_OUTPUTTOKENAMOUNT accepts an index and returns the token amount (4294967290 fungible tokens)',
      ['invalid', 'chip_cashtokens'],
      { sourceOutputs: [{ lockingBytecode: ['slot'], valueSatoshis: 10_000 }], transaction: { inputs: [{ outpointTransactionHash: '0000000000000000000000000000000000000000000000000000000000000002', unlockingBytecode: ['slot'] }], outputs: [{ token: { amount: 4294967290 }, valueSatoshis: 1_000 }] } },
    ],
    [
      '<0>',
      'OP_OUTPUTTOKENAMOUNT <9223372036854775807> OP_EQUAL',
      'OP_OUTPUTTOKENAMOUNT accepts an index and returns the token amount (maximum fungible tokens)',
      ['invalid', 'chip_cashtokens'],
      { sourceOutputs: [{ lockingBytecode: ['slot'], valueSatoshis: 10_000 }], transaction: { inputs: [{ outpointTransactionHash: '0000000000000000000000000000000000000000000000000000000000000002', unlockingBytecode: ['slot'] }], outputs: [{ token: { amount: '9223372036854775807' }, valueSatoshis: 1_000 }] } },
    ],
    [
      '<0>',
      'OP_OUTPUTTOKENAMOUNT <9223372036854775808> OP_EQUAL',
      'OP_OUTPUTTOKENAMOUNT accepts an index and returns the token amount (excessive fungible tokens)',
      ['invalid', 'chip_cashtokens_invalid'],
      { sourceOutputs: [{ lockingBytecode: ['slot'], valueSatoshis: 10_000 }], transaction: { inputs: [{ outpointTransactionHash: '0000000000000000000000000000000000000000000000000000000000000002', unlockingBytecode: ['slot'] }], outputs: [{ token: { amount: '9223372036854775808' }, valueSatoshis: 1_000 }] } },
    ],
    [
      '',
      'OP_OUTPUTTOKENAMOUNT <1> OP_EQUAL',
      'OP_OUTPUTTOKENAMOUNT requires an index from the stack',
      ['invalid', '2022_p2sh32_nonstandard', 'chip_cashtokens_invalid'],
      { sourceOutputs: [{ lockingBytecode: ['slot'], valueSatoshis: 10_000 }], transaction: { inputs: [{ outpointTransactionHash: '0000000000000000000000000000000000000000000000000000000000000002', unlockingBytecode: ['slot'] }], outputs: [{ token: { amount: 1 }, valueSatoshis: 1_000 }] } },
    ],
    [
      '<0x80>',
      'OP_OUTPUTTOKENAMOUNT <1> OP_EQUAL',
      'OP_OUTPUTTOKENAMOUNT requires a minimally-encoded index from the stack (attempt negative zero)',
      ['invalid', 'chip_cashtokens_invalid'],
      { sourceOutputs: [{ lockingBytecode: ['slot'], valueSatoshis: 10_000 }], transaction: { inputs: [{ outpointTransactionHash: '0000000000000000000000000000000000000000000000000000000000000002', unlockingBytecode: ['slot'] }], outputs: [{ token: { amount: 1 }, valueSatoshis: 1_000 }] } },
    ],
    [
      '<1>',
      'OP_OUTPUTTOKENAMOUNT <1> OP_EQUAL',
      'OP_OUTPUTTOKENAMOUNT (at index 1)',
      ['invalid', 'chip_cashtokens'],
      {
        sourceOutputs: [{ lockingBytecode: ['slot'], valueSatoshis: 10_000 }],
        transaction: { inputs: [{ outpointTransactionHash: '0000000000000000000000000000000000000000000000000000000000000002', unlockingBytecode: ['slot'] }], outputs: [{ valueSatoshis: 1_000 }, { token: { amount: 1 }, valueSatoshis: 1_000 }] },
      },
    ],
    [
      '<-1>',
      'OP_OUTPUTTOKENAMOUNT <1> OP_EQUAL',
      'OP_OUTPUTTOKENAMOUNT requires a positive index from the stack (attempt negative one)',
      ['invalid', 'chip_cashtokens_invalid'],
      {
        sourceOutputs: [{ lockingBytecode: ['slot'], valueSatoshis: 10_000 }],
        transaction: { inputs: [{ outpointTransactionHash: '0000000000000000000000000000000000000000000000000000000000000002', unlockingBytecode: ['slot'] }], outputs: [{ valueSatoshis: 1_000 }, { token: { amount: 1 }, valueSatoshis: 1_000 }] },
      },
    ],
    [
      '<2>',
      'OP_OUTPUTTOKENAMOUNT <1> OP_EQUAL',
      'OP_OUTPUTTOKENAMOUNT (excessive index)',
      ['invalid', 'chip_cashtokens_invalid'],
      {
        sourceOutputs: [{ lockingBytecode: ['slot'], valueSatoshis: 10_000 }],
        transaction: { inputs: [{ outpointTransactionHash: '0000000000000000000000000000000000000000000000000000000000000002', unlockingBytecode: ['slot'] }], outputs: [{ valueSatoshis: 1_000 }, { token: { amount: 1 }, valueSatoshis: 1_000 }] },
      },
    ],
    ['<0>', 'OP_OUTPUTTOKENAMOUNT <0> OP_EQUAL', 'OP_OUTPUTTOKENAMOUNT (transaction without tokens)', ['invalid', 'chip_cashtokens', 'nop2sh_invalid'], { sourceOutputs: [{ lockingBytecode: ['slot'], valueSatoshis: 10_000 }], transaction: { inputs: [{ unlockingBytecode: ['slot'] }], outputs: [{ valueSatoshis: 1_000 }] } }],
    [
      '<0>',
      'OP_OUTPUTTOKENAMOUNT <0> OP_EQUAL',
      'OP_OUTPUTTOKENAMOUNT (at index without tokens)',
      ['invalid', 'chip_cashtokens'],
      {
        sourceOutputs: [{ lockingBytecode: ['slot'], valueSatoshis: 10_000 }],
        transaction: { inputs: [{ outpointTransactionHash: '0000000000000000000000000000000000000000000000000000000000000002', unlockingBytecode: ['slot'] }], outputs: [{ valueSatoshis: 1_000 }, { token: { amount: 1 }, valueSatoshis: 1_000 }] },
      },
    ],
    [
      '<0>',
      'OP_OUTPUTTOKENAMOUNT <1> OP_EQUAL',
      'OP_OUTPUTTOKENAMOUNT (expect amount at index without tokens)',
      ['invalid', 'chip_cashtokens_invalid'],
      {
        sourceOutputs: [{ lockingBytecode: ['slot'], valueSatoshis: 10_000 }],
        transaction: { inputs: [{ outpointTransactionHash: '0000000000000000000000000000000000000000000000000000000000000002', unlockingBytecode: ['slot'] }], outputs: [{ valueSatoshis: 1_000 }, { token: { amount: 1 }, valueSatoshis: 1_000 }] },
      },
    ],
    [
      '<1>',
      'OP_OUTPUTTOKENAMOUNT <1> OP_EQUAL',
      'OP_OUTPUTTOKENAMOUNT (non-genesis transaction, index 1)',
      ['invalid', 'chip_cashtokens'],
      {
        sourceOutputs: [
          { lockingBytecode: { script: 'lockEmptyP2sh20' }, token: { amount: 1 }, valueSatoshis: 10_000 },
          { lockingBytecode: ['slot'], valueSatoshis: 10_000 },
        ],
        transaction: { inputs: [{ unlockingBytecode: { script: 'unlockEmptyP2sh20' } }, { unlockingBytecode: ['slot'] }], outputs: [{ valueSatoshis: 1_000 }, { token: { amount: 1 }, valueSatoshis: 1_000 }] },
      },
    ],
    [
      '<0>',
      'OP_OUTPUTTOKENAMOUNT <0> OP_EQUAL',
      'OP_OUTPUTTOKENAMOUNT (non-genesis transaction, at index without tokens)',
      ['invalid', 'chip_cashtokens'],
      {
        sourceOutputs: [
          { lockingBytecode: { script: 'lockEmptyP2sh20' }, token: { amount: 1 }, valueSatoshis: 10_000 },
          { lockingBytecode: ['slot'], valueSatoshis: 10_000 },
        ],
        transaction: { inputs: [{ unlockingBytecode: { script: 'unlockEmptyP2sh20' } }, { unlockingBytecode: ['slot'] }], outputs: [{ valueSatoshis: 1_000 }, { token: { amount: 1 }, valueSatoshis: 1_000 }] },
      },
    ],
    [
      '<0>',
      'OP_OUTPUTTOKENAMOUNT <1> OP_EQUAL',
      'OP_OUTPUTTOKENAMOUNT (non-genesis transaction, expect commitment at index without tokens)',
      ['invalid', 'chip_cashtokens_invalid'],
      {
        sourceOutputs: [
          { lockingBytecode: { script: 'lockEmptyP2sh20' }, token: { amount: 1 }, valueSatoshis: 10_000 },
          { lockingBytecode: ['slot'], valueSatoshis: 10_000 },
        ],
        transaction: { inputs: [{ unlockingBytecode: { script: 'unlockEmptyP2sh20' } }, { unlockingBytecode: ['slot'] }], outputs: [{ valueSatoshis: 1_000 }, { token: { amount: 1 }, valueSatoshis: 1_000 }] },
      },
    ],
    [
      '<1> <0>',
      'OP_OUTPUTTOKENAMOUNT <0> OP_EQUALVERIFY OP_OUTPUTTOKENAMOUNT <1> OP_EQUAL',
      'OP_OUTPUTTOKENAMOUNT (at two indexes)',
      ['invalid', 'chip_cashtokens'],
      {
        sourceOutputs: [{ lockingBytecode: ['slot'], valueSatoshis: 10_000 }],
        transaction: { inputs: [{ outpointTransactionHash: '0000000000000000000000000000000000000000000000000000000000000002', unlockingBytecode: ['slot'] }], outputs: [{ valueSatoshis: 1_000 }, { token: { amount: 1 }, valueSatoshis: 1_000 }] },
      },
    ],
    [
      '<0> <1>',
      'OP_OUTPUTTOKENAMOUNT <0> OP_EQUALVERIFY OP_OUTPUTTOKENAMOUNT <1> OP_EQUAL',
      'OP_OUTPUTTOKENAMOUNT (at two indexes, expect swapped)',
      ['invalid', 'chip_cashtokens_invalid'],
      {
        sourceOutputs: [{ lockingBytecode: ['slot'], valueSatoshis: 10_000 }],
        transaction: { inputs: [{ outpointTransactionHash: '0000000000000000000000000000000000000000000000000000000000000002', unlockingBytecode: ['slot'] }], outputs: [{ valueSatoshis: 1_000 }, { token: { amount: 1 }, valueSatoshis: 1_000 }] },
      },
    ],
    [
      '<1> <0>',
      'OP_OUTPUTTOKENAMOUNT <0> OP_EQUALVERIFY OP_OUTPUTTOKENAMOUNT <1> OP_EQUAL',
      'OP_OUTPUTTOKENAMOUNT (non-genesis transaction, at two indexes)',
      ['invalid', 'chip_cashtokens'],
      {
        sourceOutputs: [
          { lockingBytecode: { script: 'lockEmptyP2sh20' }, token: { amount: 1 }, valueSatoshis: 10_000 },
          { lockingBytecode: ['slot'], valueSatoshis: 10_000 },
        ],
        transaction: { inputs: [{ unlockingBytecode: { script: 'unlockEmptyP2sh20' } }, { unlockingBytecode: ['slot'] }], outputs: [{ valueSatoshis: 1_000 }, { token: { amount: 1 }, valueSatoshis: 1_000 }] },
      },
    ],
    [
      '<0> <1>',
      'OP_OUTPUTTOKENAMOUNT <0> OP_EQUALVERIFY OP_OUTPUTTOKENAMOUNT <1> OP_EQUAL',
      'OP_OUTPUTTOKENAMOUNT (non-genesis transaction, at two indexes, expect swapped)',
      ['invalid', 'chip_cashtokens_invalid'],
      {
        sourceOutputs: [
          { lockingBytecode: { script: 'lockEmptyP2sh20' }, token: { amount: 1 }, valueSatoshis: 10_000 },
          { lockingBytecode: ['slot'], valueSatoshis: 10_000 },
        ],
        transaction: { inputs: [{ unlockingBytecode: { script: 'unlockEmptyP2sh20' } }, { unlockingBytecode: ['slot'] }], outputs: [{ valueSatoshis: 1_000 }, { token: { amount: 1 }, valueSatoshis: 1_000 }] },
      },
    ],
    [
      '<0>',
      'OP_OUTPUTTOKENAMOUNT <1000> OP_EQUAL',
      'OP_OUTPUTTOKENAMOUNT (only fungible tokens, index 0)',
      ['invalid', 'chip_cashtokens'],
      { sourceOutputs: [{ lockingBytecode: ['slot'], valueSatoshis: 10_000 }], transaction: { inputs: [{ outpointTransactionHash: '0000000000000000000000000000000000000000000000000000000000000002', unlockingBytecode: ['slot'] }], outputs: [{ token: { amount: 1000 }, valueSatoshis: 1_000 }] } },
    ],
    [
      '<1>',
      'OP_OUTPUTTOKENAMOUNT <1000> OP_EQUAL',
      'OP_OUTPUTTOKENAMOUNT (non-genesis transaction, only fungible tokens, index 1)',
      ['invalid', 'chip_cashtokens'],
      {
        sourceOutputs: [
          { lockingBytecode: { script: 'lockEmptyP2sh20' }, token: { amount: 1000 }, valueSatoshis: 10_000 },
          { lockingBytecode: ['slot'], valueSatoshis: 10_000 },
        ],
        transaction: { inputs: [{ unlockingBytecode: { script: 'unlockEmptyP2sh20' } }, { unlockingBytecode: ['slot'] }], outputs: [{ valueSatoshis: 1_000 }, { token: { amount: 1000 }, valueSatoshis: 1_000 }] },
      },
    ],
    [
      '<1>',
      'OP_OUTPUTTOKENAMOUNT <1000> OP_EQUAL',
      'OP_OUTPUTTOKENAMOUNT (non-genesis transaction, only fungible tokens, index 1, category 0x00...03)',
      ['invalid', 'chip_cashtokens'],
      {
        sourceOutputs: [
          { lockingBytecode: { script: 'lockEmptyP2sh20' }, token: { amount: 1000, category: '0000000000000000000000000000000000000000000000000000000000000003' }, valueSatoshis: 10_000 },
          { lockingBytecode: ['slot'], valueSatoshis: 10_000 },
        ],
        transaction: { inputs: [{ unlockingBytecode: { script: 'unlockEmptyP2sh20' } }, { unlockingBytecode: ['slot'] }], outputs: [{ valueSatoshis: 1_000 }, { token: { amount: 1000, category: '0000000000000000000000000000000000000000000000000000000000000003' }, valueSatoshis: 1_000 }] },
      },
    ],
    [
      '<0>',
      'OP_OUTPUTTOKENAMOUNT <1000> OP_EQUAL',
      'OP_OUTPUTTOKENAMOUNT (immutable and fungible tokens, index 0)',
      ['invalid', 'chip_cashtokens'],
      { sourceOutputs: [{ lockingBytecode: ['slot'], valueSatoshis: 10_000 }], transaction: { inputs: [{ outpointTransactionHash: '0000000000000000000000000000000000000000000000000000000000000002', unlockingBytecode: ['slot'] }], outputs: [{ token: { amount: 1000, nft: {} }, valueSatoshis: 1_000 }] } },
    ],
    [
      '<0>',
      'OP_OUTPUTTOKENAMOUNT <0> OP_EQUAL',
      'OP_OUTPUTTOKENAMOUNT (immutable and fungible tokens, index 0, expect 0)',
      ['invalid', 'chip_cashtokens_invalid'],
      { sourceOutputs: [{ lockingBytecode: ['slot'], valueSatoshis: 10_000 }], transaction: { inputs: [{ outpointTransactionHash: '0000000000000000000000000000000000000000000000000000000000000002', unlockingBytecode: ['slot'] }], outputs: [{ token: { amount: 1000, nft: {} }, valueSatoshis: 1_000 }] } },
    ],
    [
      '<0>',
      'OP_OUTPUTTOKENAMOUNT <10000> OP_EQUAL',
      'OP_OUTPUTTOKENAMOUNT (immutable and fungible tokens, index 0, 1-byte commitment)',
      ['invalid', 'chip_cashtokens'],
      { sourceOutputs: [{ lockingBytecode: ['slot'], valueSatoshis: 10_000 }], transaction: { inputs: [{ outpointTransactionHash: '0000000000000000000000000000000000000000000000000000000000000002', unlockingBytecode: ['slot'] }], outputs: [{ token: { amount: 10000, nft: { commitment: 'ff' } }, valueSatoshis: 1_000 }] } },
    ],
    [
      '<0>',
      'OP_OUTPUTTOKENAMOUNT <0> OP_EQUAL',
      'OP_OUTPUTTOKENAMOUNT (immutable and fungible tokens, index 0, 1-byte commitment, expect 0)',
      ['invalid', 'chip_cashtokens_invalid'],
      { sourceOutputs: [{ lockingBytecode: ['slot'], valueSatoshis: 10_000 }], transaction: { inputs: [{ outpointTransactionHash: '0000000000000000000000000000000000000000000000000000000000000002', unlockingBytecode: ['slot'] }], outputs: [{ token: { amount: 10000, nft: { commitment: 'ff' } }, valueSatoshis: 1_000 }] } },
    ],
    [
      '<1>',
      'OP_OUTPUTTOKENAMOUNT <1000> OP_EQUAL',
      'OP_OUTPUTTOKENAMOUNT (immutable and fungible tokens, index 1)',
      ['invalid', 'chip_cashtokens'],
      {
        sourceOutputs: [{ lockingBytecode: ['slot'], valueSatoshis: 10_000 }],
        transaction: { inputs: [{ outpointTransactionHash: '0000000000000000000000000000000000000000000000000000000000000002', unlockingBytecode: ['slot'] }], outputs: [{ valueSatoshis: 1_000 }, { token: { amount: 1000, nft: { commitment: 'ff' } }, valueSatoshis: 1_000 }] },
      },
    ],
    [
      '<1>',
      'OP_OUTPUTTOKENAMOUNT <1000> OP_EQUAL',
      'OP_OUTPUTTOKENAMOUNT (non-genesis transaction, immutable and fungible tokens, index 1)',
      ['invalid', 'chip_cashtokens'],
      {
        sourceOutputs: [
          { lockingBytecode: { script: 'lockEmptyP2sh20' }, token: { amount: 1000, nft: { commitment: 'ff' } }, valueSatoshis: 10_000 },
          { lockingBytecode: ['slot'], valueSatoshis: 10_000 },
        ],
        transaction: { inputs: [{ unlockingBytecode: { script: 'unlockEmptyP2sh20' } }, { unlockingBytecode: ['slot'] }], outputs: [{ valueSatoshis: 1_000 }, { token: { amount: 1000, nft: { commitment: 'ff' } }, valueSatoshis: 1_000 }] },
      },
    ],
    [
      '<1>',
      'OP_OUTPUTTOKENAMOUNT <1000> OP_EQUAL',
      'OP_OUTPUTTOKENAMOUNT (immutable and fungible tokens, index 1, category 0x00...03)',
      ['invalid', 'chip_cashtokens'],
      {
        sourceOutputs: [{ lockingBytecode: ['slot'], valueSatoshis: 10_000 }],
        transaction: { inputs: [{ outpointTransactionHash: '0000000000000000000000000000000000000000000000000000000000000003', unlockingBytecode: ['slot'] }], outputs: [{ valueSatoshis: 1_000 }, { token: { amount: 1000, category: '0000000000000000000000000000000000000000000000000000000000000003', nft: { commitment: 'ff' } }, valueSatoshis: 1_000 }] },
      },
    ],
    [
      '<1>',
      'OP_OUTPUTTOKENAMOUNT <1000> OP_EQUAL',
      'OP_OUTPUTTOKENAMOUNT (non-genesis transaction, immutable and fungible tokens, index 1, category 0x00...03)',
      ['invalid', 'chip_cashtokens'],
      {
        sourceOutputs: [
          { lockingBytecode: { script: 'lockEmptyP2sh20' }, token: { amount: 1000, category: '0000000000000000000000000000000000000000000000000000000000000003', nft: { commitment: 'ff' } }, valueSatoshis: 10_000 },
          { lockingBytecode: ['slot'], valueSatoshis: 10_000 },
        ],
        transaction: { inputs: [{ unlockingBytecode: { script: 'unlockEmptyP2sh20' } }, { unlockingBytecode: ['slot'] }], outputs: [{ valueSatoshis: 1_000 }, { token: { amount: 1000, category: '0000000000000000000000000000000000000000000000000000000000000003', nft: { commitment: 'ff' } }, valueSatoshis: 1_000 }] },
      },
    ],
    [
      '<0>',
      'OP_OUTPUTTOKENAMOUNT <0> OP_EQUAL',
      'OP_OUTPUTTOKENAMOUNT (only mutable token, index 0)',
      ['invalid', 'chip_cashtokens'],
      { sourceOutputs: [{ lockingBytecode: ['slot'], valueSatoshis: 10_000 }], transaction: { inputs: [{ outpointTransactionHash: '0000000000000000000000000000000000000000000000000000000000000002', unlockingBytecode: ['slot'] }], outputs: [{ token: { nft: { capability: 'mutable' } }, valueSatoshis: 1_000 }] } },
    ],
    [
      '<1>',
      'OP_OUTPUTTOKENAMOUNT <0> OP_EQUAL',
      'OP_OUTPUTTOKENAMOUNT (non-genesis transaction, only mutable token, index 1)',
      ['invalid', 'chip_cashtokens'],
      {
        sourceOutputs: [
          { lockingBytecode: { script: 'lockEmptyP2sh20' }, token: { amount: 1000, nft: { capability: 'mutable' } }, valueSatoshis: 10_000 },
          { lockingBytecode: ['slot'], valueSatoshis: 10_000 },
        ],
        transaction: { inputs: [{ unlockingBytecode: { script: 'unlockEmptyP2sh20' } }, { unlockingBytecode: ['slot'] }], outputs: [{ valueSatoshis: 1_000 }, { token: { nft: { capability: 'mutable' } }, valueSatoshis: 1_000 }] },
      },
    ],
    [
      '<1>',
      'OP_OUTPUTTOKENAMOUNT <0> OP_EQUAL',
      'OP_OUTPUTTOKENAMOUNT (non-genesis transaction, only mutable token, index 1, category 0x00...03)',
      ['invalid', 'chip_cashtokens'],
      {
        sourceOutputs: [
          { lockingBytecode: { script: 'lockEmptyP2sh20' }, token: { amount: 1000, category: '0000000000000000000000000000000000000000000000000000000000000003', nft: { capability: 'mutable' } }, valueSatoshis: 10_000 },
          { lockingBytecode: ['slot'], valueSatoshis: 10_000 },
        ],
        transaction: { inputs: [{ unlockingBytecode: { script: 'unlockEmptyP2sh20' } }, { unlockingBytecode: ['slot'] }], outputs: [{ valueSatoshis: 1_000 }, { token: { category: '0000000000000000000000000000000000000000000000000000000000000003', nft: { capability: 'mutable' } }, valueSatoshis: 1_000 }] },
      },
    ],
    [
      '<0>',
      'OP_OUTPUTTOKENAMOUNT <1000> OP_EQUAL',
      'OP_OUTPUTTOKENAMOUNT (mutable and fungible tokens, index 0)',
      ['invalid', 'chip_cashtokens'],
      { sourceOutputs: [{ lockingBytecode: ['slot'], valueSatoshis: 10_000 }], transaction: { inputs: [{ outpointTransactionHash: '0000000000000000000000000000000000000000000000000000000000000002', unlockingBytecode: ['slot'] }], outputs: [{ token: { amount: 1000, nft: { capability: 'mutable' } }, valueSatoshis: 1_000 }] } },
    ],
    [
      '<0>',
      'OP_OUTPUTTOKENAMOUNT <0> OP_EQUAL',
      'OP_OUTPUTTOKENAMOUNT (mutable and fungible tokens, index 0, expect 0)',
      ['invalid', 'chip_cashtokens_invalid'],
      { sourceOutputs: [{ lockingBytecode: ['slot'], valueSatoshis: 10_000 }], transaction: { inputs: [{ outpointTransactionHash: '0000000000000000000000000000000000000000000000000000000000000002', unlockingBytecode: ['slot'] }], outputs: [{ token: { amount: 1000, nft: { capability: 'mutable' } }, valueSatoshis: 1_000 }] } },
    ],
    [
      '<0>',
      'OP_OUTPUTTOKENAMOUNT <10000> OP_EQUAL',
      'OP_OUTPUTTOKENAMOUNT (mutable and fungible tokens, index 0, 1-byte commitment)',
      ['invalid', 'chip_cashtokens'],
      { sourceOutputs: [{ lockingBytecode: ['slot'], valueSatoshis: 10_000 }], transaction: { inputs: [{ outpointTransactionHash: '0000000000000000000000000000000000000000000000000000000000000002', unlockingBytecode: ['slot'] }], outputs: [{ token: { amount: 10000, nft: { capability: 'mutable', commitment: 'ff' } }, valueSatoshis: 1_000 }] } },
    ],
    [
      '<0>',
      'OP_OUTPUTTOKENAMOUNT <0> OP_EQUAL',
      'OP_OUTPUTTOKENAMOUNT (mutable and fungible tokens, index 0, 1-byte commitment, expect 0)',
      ['invalid', 'chip_cashtokens_invalid'],
      { sourceOutputs: [{ lockingBytecode: ['slot'], valueSatoshis: 10_000 }], transaction: { inputs: [{ outpointTransactionHash: '0000000000000000000000000000000000000000000000000000000000000002', unlockingBytecode: ['slot'] }], outputs: [{ token: { amount: 10000, nft: { capability: 'mutable', commitment: 'ff' } }, valueSatoshis: 1_000 }] } },
    ],
    [
      '<1>',
      'OP_OUTPUTTOKENAMOUNT <1000> OP_EQUAL',
      'OP_OUTPUTTOKENAMOUNT (mutable and fungible tokens, index 1)',
      ['invalid', 'chip_cashtokens'],
      {
        sourceOutputs: [{ lockingBytecode: ['slot'], valueSatoshis: 10_000 }],
        transaction: { inputs: [{ outpointTransactionHash: '0000000000000000000000000000000000000000000000000000000000000002', unlockingBytecode: ['slot'] }], outputs: [{ valueSatoshis: 1_000 }, { token: { amount: 1000, nft: { capability: 'mutable', commitment: 'ff' } }, valueSatoshis: 1_000 }] },
      },
    ],
    [
      '<1>',
      'OP_OUTPUTTOKENAMOUNT <1000> OP_EQUAL',
      'OP_OUTPUTTOKENAMOUNT (non-genesis transaction, mutable and fungible tokens, index 1)',
      ['invalid', 'chip_cashtokens'],
      {
        sourceOutputs: [
          { lockingBytecode: { script: 'lockEmptyP2sh20' }, token: { amount: 1000, nft: { capability: 'mutable', commitment: 'ff' } }, valueSatoshis: 10_000 },
          { lockingBytecode: ['slot'], valueSatoshis: 10_000 },
        ],
        transaction: { inputs: [{ unlockingBytecode: { script: 'unlockEmptyP2sh20' } }, { unlockingBytecode: ['slot'] }], outputs: [{ valueSatoshis: 1_000 }, { token: { amount: 1000, nft: { capability: 'mutable', commitment: 'ff' } }, valueSatoshis: 1_000 }] },
      },
    ],
    [
      '<1>',
      'OP_OUTPUTTOKENAMOUNT <1000> OP_EQUAL',
      'OP_OUTPUTTOKENAMOUNT (mutable and fungible tokens, index 1, category 0x00...03)',
      ['invalid', 'chip_cashtokens'],
      {
        sourceOutputs: [{ lockingBytecode: ['slot'], valueSatoshis: 10_000 }],
        transaction: { inputs: [{ outpointTransactionHash: '0000000000000000000000000000000000000000000000000000000000000003', unlockingBytecode: ['slot'] }], outputs: [{ valueSatoshis: 1_000 }, { token: { amount: 1000, category: '0000000000000000000000000000000000000000000000000000000000000003', nft: { capability: 'mutable', commitment: 'ff' } }, valueSatoshis: 1_000 }] },
      },
    ],
    [
      '<1>',
      'OP_OUTPUTTOKENAMOUNT <1000> OP_EQUAL',
      'OP_OUTPUTTOKENAMOUNT (non-genesis transaction, mutable and fungible tokens, index 1, category 0x00...03)',
      ['invalid', 'chip_cashtokens'],
      {
        sourceOutputs: [
          { lockingBytecode: { script: 'lockEmptyP2sh20' }, token: { amount: 1000, category: '0000000000000000000000000000000000000000000000000000000000000003', nft: { capability: 'mutable', commitment: 'ff' } }, valueSatoshis: 10_000 },
          { lockingBytecode: ['slot'], valueSatoshis: 10_000 },
        ],
        transaction: { inputs: [{ unlockingBytecode: { script: 'unlockEmptyP2sh20' } }, { unlockingBytecode: ['slot'] }], outputs: [{ valueSatoshis: 1_000 }, { token: { amount: 1000, category: '0000000000000000000000000000000000000000000000000000000000000003', nft: { capability: 'mutable', commitment: 'ff' } }, valueSatoshis: 1_000 }] },
      },
    ],
    [
      '<0>',
      'OP_OUTPUTTOKENAMOUNT <0> OP_EQUAL',
      'OP_OUTPUTTOKENAMOUNT (only minting token, index 0)',
      ['invalid', 'chip_cashtokens'],
      { sourceOutputs: [{ lockingBytecode: ['slot'], valueSatoshis: 10_000 }], transaction: { inputs: [{ outpointTransactionHash: '0000000000000000000000000000000000000000000000000000000000000002', unlockingBytecode: ['slot'] }], outputs: [{ token: { nft: { capability: 'minting' } }, valueSatoshis: 1_000 }] } },
    ],
    [
      '<1>',
      'OP_OUTPUTTOKENAMOUNT <0> OP_EQUAL',
      'OP_OUTPUTTOKENAMOUNT (non-genesis transaction, only minting token, index 1)',
      ['invalid', 'chip_cashtokens'],
      {
        sourceOutputs: [
          { lockingBytecode: { script: 'lockEmptyP2sh20' }, token: { amount: 1000, nft: { capability: 'minting' } }, valueSatoshis: 10_000 },
          { lockingBytecode: ['slot'], valueSatoshis: 10_000 },
        ],
        transaction: { inputs: [{ unlockingBytecode: { script: 'unlockEmptyP2sh20' } }, { unlockingBytecode: ['slot'] }], outputs: [{ valueSatoshis: 1_000 }, { token: { nft: { capability: 'minting' } }, valueSatoshis: 1_000 }] },
      },
    ],
    [
      '<1>',
      'OP_OUTPUTTOKENAMOUNT <0> OP_EQUAL',
      'OP_OUTPUTTOKENAMOUNT (non-genesis transaction, only minting token, index 1, category 0x00...03)',
      ['invalid', 'chip_cashtokens'],
      {
        sourceOutputs: [
          { lockingBytecode: { script: 'lockEmptyP2sh20' }, token: { amount: 1000, category: '0000000000000000000000000000000000000000000000000000000000000003', nft: { capability: 'minting' } }, valueSatoshis: 10_000 },
          { lockingBytecode: ['slot'], valueSatoshis: 10_000 },
        ],
        transaction: { inputs: [{ unlockingBytecode: { script: 'unlockEmptyP2sh20' } }, { unlockingBytecode: ['slot'] }], outputs: [{ valueSatoshis: 1_000 }, { token: { category: '0000000000000000000000000000000000000000000000000000000000000003', nft: { capability: 'minting' } }, valueSatoshis: 1_000 }] },
      },
    ],
    [
      '<0>',
      'OP_OUTPUTTOKENAMOUNT <1000> OP_EQUAL',
      'OP_OUTPUTTOKENAMOUNT (minting and fungible tokens, index 0)',
      ['invalid', 'chip_cashtokens'],
      { sourceOutputs: [{ lockingBytecode: ['slot'], valueSatoshis: 10_000 }], transaction: { inputs: [{ outpointTransactionHash: '0000000000000000000000000000000000000000000000000000000000000002', unlockingBytecode: ['slot'] }], outputs: [{ token: { amount: 1000, nft: { capability: 'minting' } }, valueSatoshis: 1_000 }] } },
    ],
    [
      '<0>',
      'OP_OUTPUTTOKENAMOUNT <0> OP_EQUAL',
      'OP_OUTPUTTOKENAMOUNT (minting and fungible tokens, index 0, expect 0)',
      ['invalid', 'chip_cashtokens_invalid'],
      { sourceOutputs: [{ lockingBytecode: ['slot'], valueSatoshis: 10_000 }], transaction: { inputs: [{ outpointTransactionHash: '0000000000000000000000000000000000000000000000000000000000000002', unlockingBytecode: ['slot'] }], outputs: [{ token: { amount: 1000, nft: { capability: 'minting' } }, valueSatoshis: 1_000 }] } },
    ],
    [
      '<0>',
      'OP_OUTPUTTOKENAMOUNT <10000> OP_EQUAL',
      'OP_OUTPUTTOKENAMOUNT (minting and fungible tokens, index 0, 1-byte commitment)',
      ['invalid', 'chip_cashtokens'],
      { sourceOutputs: [{ lockingBytecode: ['slot'], valueSatoshis: 10_000 }], transaction: { inputs: [{ outpointTransactionHash: '0000000000000000000000000000000000000000000000000000000000000002', unlockingBytecode: ['slot'] }], outputs: [{ token: { amount: 10000, nft: { capability: 'minting', commitment: 'ff' } }, valueSatoshis: 1_000 }] } },
    ],
    [
      '<0>',
      'OP_OUTPUTTOKENAMOUNT <0> OP_EQUAL',
      'OP_OUTPUTTOKENAMOUNT (minting and fungible tokens, index 0, 1-byte commitment, expect 0)',
      ['invalid', 'chip_cashtokens_invalid'],
      { sourceOutputs: [{ lockingBytecode: ['slot'], valueSatoshis: 10_000 }], transaction: { inputs: [{ outpointTransactionHash: '0000000000000000000000000000000000000000000000000000000000000002', unlockingBytecode: ['slot'] }], outputs: [{ token: { amount: 10000, nft: { capability: 'minting', commitment: 'ff' } }, valueSatoshis: 1_000 }] } },
    ],
    [
      '<1>',
      'OP_OUTPUTTOKENAMOUNT <1000> OP_EQUAL',
      'OP_OUTPUTTOKENAMOUNT (minting and fungible tokens, index 1)',
      ['invalid', 'chip_cashtokens'],
      {
        sourceOutputs: [{ lockingBytecode: ['slot'], valueSatoshis: 10_000 }],
        transaction: { inputs: [{ outpointTransactionHash: '0000000000000000000000000000000000000000000000000000000000000002', unlockingBytecode: ['slot'] }], outputs: [{ valueSatoshis: 1_000 }, { token: { amount: 1000, nft: { capability: 'minting', commitment: 'ff' } }, valueSatoshis: 1_000 }] },
      },
    ],
    [
      '<1>',
      'OP_OUTPUTTOKENAMOUNT <1000> OP_EQUAL',
      'OP_OUTPUTTOKENAMOUNT (non-genesis transaction, minting and fungible tokens, index 1)',
      ['invalid', 'chip_cashtokens'],
      {
        sourceOutputs: [
          { lockingBytecode: { script: 'lockEmptyP2sh20' }, token: { amount: 1000, nft: { capability: 'minting', commitment: 'ff' } }, valueSatoshis: 10_000 },
          { lockingBytecode: ['slot'], valueSatoshis: 10_000 },
        ],
        transaction: { inputs: [{ unlockingBytecode: { script: 'unlockEmptyP2sh20' } }, { unlockingBytecode: ['slot'] }], outputs: [{ valueSatoshis: 1_000 }, { token: { amount: 1000, nft: { capability: 'minting', commitment: 'ff' } }, valueSatoshis: 1_000 }] },
      },
    ],
    [
      '<1>',
      'OP_OUTPUTTOKENAMOUNT <1000> OP_EQUAL',
      'OP_OUTPUTTOKENAMOUNT (minting and fungible tokens, index 1, category 0x00...03)',
      ['invalid', 'chip_cashtokens'],
      {
        sourceOutputs: [{ lockingBytecode: ['slot'], valueSatoshis: 10_000 }],
        transaction: { inputs: [{ outpointTransactionHash: '0000000000000000000000000000000000000000000000000000000000000003', unlockingBytecode: ['slot'] }], outputs: [{ valueSatoshis: 1_000 }, { token: { amount: 1000, category: '0000000000000000000000000000000000000000000000000000000000000003', nft: { capability: 'minting', commitment: 'ff' } }, valueSatoshis: 1_000 }] },
      },
    ],
    [
      '<1>',
      'OP_OUTPUTTOKENAMOUNT <1000> OP_EQUAL',
      'OP_OUTPUTTOKENAMOUNT (non-genesis transaction, minting and fungible tokens, index 1, category 0x00...03)',
      ['invalid', 'chip_cashtokens'],
      {
        sourceOutputs: [
          { lockingBytecode: { script: 'lockEmptyP2sh20' }, token: { amount: 1000, category: '0000000000000000000000000000000000000000000000000000000000000003', nft: { capability: 'minting', commitment: 'ff' } }, valueSatoshis: 10_000 },
          { lockingBytecode: ['slot'], valueSatoshis: 10_000 },
        ],
        transaction: { inputs: [{ unlockingBytecode: { script: 'unlockEmptyP2sh20' } }, { unlockingBytecode: ['slot'] }], outputs: [{ valueSatoshis: 1_000 }, { token: { amount: 1000, category: '0000000000000000000000000000000000000000000000000000000000000003', nft: { capability: 'minting', commitment: 'ff' } }, valueSatoshis: 1_000 }] },
      },
    ],
    [
      '<8> <7> <6> <5> <4> <3> <2> <0> <1>',
      'OP_OUTPUTTOKENAMOUNT <0> OP_EQUALVERIFY OP_OUTPUTTOKENAMOUNT <0> OP_EQUALVERIFY OP_OUTPUTTOKENAMOUNT <1> OP_EQUALVERIFY OP_OUTPUTTOKENAMOUNT <4294967296> OP_EQUALVERIFY OP_OUTPUTTOKENAMOUNT <252> OP_EQUALVERIFY OP_OUTPUTTOKENAMOUNT <253> OP_EQUALVERIFY OP_OUTPUTTOKENAMOUNT <9223372036854775807> OP_EQUALVERIFY OP_OUTPUTTOKENAMOUNT <65535> OP_EQUALVERIFY OP_OUTPUTTOKENAMOUNT <4294967295> OP_EQUAL',
      'OP_OUTPUTTOKENAMOUNT (at multiple indexes, multiple categories, unordered)',
      ['invalid', 'chip_cashtokens'],
      {
        sourceOutputs: [
          { lockingBytecode: { script: 'lockEmptyP2sh20' }, valueSatoshis: 10_000 },
          { lockingBytecode: ['slot'], token: { nft: {} }, valueSatoshis: 10_000 },
          { lockingBytecode: { script: 'lockEmptyP2sh20' }, token: { amount: 1, nft: {} }, valueSatoshis: 10_000 },
          { lockingBytecode: { script: 'lockEmptyP2sh20' }, token: { amount: 252, nft: { commitment: '01' } }, valueSatoshis: 10_000 },
          { lockingBytecode: { script: 'lockEmptyP2sh20' }, token: { amount: 253, category: '0000000000000000000000000000000000000000000000000000000000000003', nft: { capability: 'mutable' } }, valueSatoshis: 10_000 },
          { lockingBytecode: { script: 'lockEmptyP2sh20' }, token: { amount: 65535, category: '0000000000000000000000000000000000000000000000000000000000000003', nft: { capability: 'minting' } }, valueSatoshis: 10_000 },
          { lockingBytecode: { script: 'lockEmptyP2sh20' }, token: { amount: 4294967295, category: '0000000000000000000000000000000000000000000000000000000000000003', nft: { capability: 'minting' } }, valueSatoshis: 10_000 },
          { lockingBytecode: { script: 'lockEmptyP2sh20' }, token: { amount: 4294967296 }, valueSatoshis: 10_000 },
          { lockingBytecode: { script: 'lockEmptyP2sh20' }, token: { amount: '9223372036854775807', category: '0000000000000000000000000000000000000000000000000000000000000004' }, valueSatoshis: 10_000 },
        ],
        transaction: {
          inputs: [
            { unlockingBytecode: { script: 'unlockEmptyP2sh20' } },
            { unlockingBytecode: ['slot'] },
            { unlockingBytecode: { script: 'unlockEmptyP2sh20' } },
            { unlockingBytecode: { script: 'unlockEmptyP2sh20' } },
            { unlockingBytecode: { script: 'unlockEmptyP2sh20' } },
            { unlockingBytecode: { script: 'unlockEmptyP2sh20' } },
            { unlockingBytecode: { script: 'unlockEmptyP2sh20' } },
            { unlockingBytecode: { script: 'unlockEmptyP2sh20' } },
            { unlockingBytecode: { script: 'unlockEmptyP2sh20' } },
          ],
          outputs: [
            { valueSatoshis: 1_000 },
            { token: { nft: {} }, valueSatoshis: 1_000 },
            { token: { amount: 1, nft: {} }, valueSatoshis: 1_000 },
            { token: { amount: 4294967296 }, valueSatoshis: 1_000 },
            { token: { amount: 252, nft: { commitment: '01' } }, valueSatoshis: 1_000 },
            { token: { amount: 253, category: '0000000000000000000000000000000000000000000000000000000000000003', nft: { capability: 'mutable' } }, valueSatoshis: 1_000 },
            { token: { amount: '9223372036854775807', category: '0000000000000000000000000000000000000000000000000000000000000004' }, valueSatoshis: 1_000 },
            { token: { amount: 65535, category: '0000000000000000000000000000000000000000000000000000000000000003', nft: { capability: 'minting' } }, valueSatoshis: 1_000 },
            { token: { amount: 4294967295, category: '0000000000000000000000000000000000000000000000000000000000000003', nft: { capability: 'minting' } }, valueSatoshis: 1_000 },
          ],
        },
      },
    ],
    [
      '<8> <7> <6> <5> <4> <3> <2> <0> <1>',
      'OP_OUTPUTTOKENAMOUNT <1> OP_EQUALVERIFY OP_OUTPUTTOKENAMOUNT <0> OP_EQUALVERIFY OP_OUTPUTTOKENAMOUNT <1> OP_EQUALVERIFY OP_OUTPUTTOKENAMOUNT <4294967296> OP_EQUALVERIFY OP_OUTPUTTOKENAMOUNT <252> OP_EQUALVERIFY OP_OUTPUTTOKENAMOUNT <253> OP_EQUALVERIFY OP_OUTPUTTOKENAMOUNT <9223372036854775807> OP_EQUALVERIFY OP_OUTPUTTOKENAMOUNT <65535> OP_EQUALVERIFY OP_OUTPUTTOKENAMOUNT <4294967295> OP_EQUAL',
      'OP_OUTPUTTOKENAMOUNT (at multiple indexes, multiple categories, unordered, expect incorrect amount at index 1)',
      ['invalid', 'chip_cashtokens_invalid'],
      {
        sourceOutputs: [
          { lockingBytecode: { script: 'lockEmptyP2sh20' }, valueSatoshis: 10_000 },
          { lockingBytecode: ['slot'], token: { nft: {} }, valueSatoshis: 10_000 },
          { lockingBytecode: { script: 'lockEmptyP2sh20' }, token: { amount: 1, nft: {} }, valueSatoshis: 10_000 },
          { lockingBytecode: { script: 'lockEmptyP2sh20' }, token: { amount: 252, nft: { commitment: '01' } }, valueSatoshis: 10_000 },
          { lockingBytecode: { script: 'lockEmptyP2sh20' }, token: { amount: 253, category: '0000000000000000000000000000000000000000000000000000000000000003', nft: { capability: 'mutable' } }, valueSatoshis: 10_000 },
          { lockingBytecode: { script: 'lockEmptyP2sh20' }, token: { amount: 65535, category: '0000000000000000000000000000000000000000000000000000000000000003', nft: { capability: 'minting' } }, valueSatoshis: 10_000 },
          { lockingBytecode: { script: 'lockEmptyP2sh20' }, token: { amount: 4294967295, category: '0000000000000000000000000000000000000000000000000000000000000003', nft: { capability: 'minting' } }, valueSatoshis: 10_000 },
          { lockingBytecode: { script: 'lockEmptyP2sh20' }, token: { amount: 4294967296 }, valueSatoshis: 10_000 },
          { lockingBytecode: { script: 'lockEmptyP2sh20' }, token: { amount: '9223372036854775807', category: '0000000000000000000000000000000000000000000000000000000000000004' }, valueSatoshis: 10_000 },
        ],
        transaction: {
          inputs: [
            { unlockingBytecode: { script: 'unlockEmptyP2sh20' } },
            { unlockingBytecode: ['slot'] },
            { unlockingBytecode: { script: 'unlockEmptyP2sh20' } },
            { unlockingBytecode: { script: 'unlockEmptyP2sh20' } },
            { unlockingBytecode: { script: 'unlockEmptyP2sh20' } },
            { unlockingBytecode: { script: 'unlockEmptyP2sh20' } },
            { unlockingBytecode: { script: 'unlockEmptyP2sh20' } },
            { unlockingBytecode: { script: 'unlockEmptyP2sh20' } },
            { unlockingBytecode: { script: 'unlockEmptyP2sh20' } },
          ],
          outputs: [
            { valueSatoshis: 1_000 },
            { token: { nft: {} }, valueSatoshis: 1_000 },
            { token: { amount: 1, nft: {} }, valueSatoshis: 1_000 },
            { token: { amount: 4294967296 }, valueSatoshis: 1_000 },
            { token: { amount: 252, nft: { commitment: '01' } }, valueSatoshis: 1_000 },
            { token: { amount: 253, category: '0000000000000000000000000000000000000000000000000000000000000003', nft: { capability: 'mutable' } }, valueSatoshis: 1_000 },
            { token: { amount: '9223372036854775807', category: '0000000000000000000000000000000000000000000000000000000000000004' }, valueSatoshis: 1_000 },
            { token: { amount: 65535, category: '0000000000000000000000000000000000000000000000000000000000000003', nft: { capability: 'minting' } }, valueSatoshis: 1_000 },
            { token: { amount: 4294967295, category: '0000000000000000000000000000000000000000000000000000000000000003', nft: { capability: 'minting' } }, valueSatoshis: 1_000 },
          ],
        },
      },
    ],
    // OP_UTXOBYTECODE, OP_ACTIVEBYTECODE, and OP_OUTPUTBYTECODE remain unchanged
    [
      '<0xa914b472a266d0bd89c13706a4132ccfb16f7c3b9fcb87>',
      '<0> OP_UTXOBYTECODE OP_EQUAL',
      'OP_UTXOBYTECODE (sibling with token prefix)',
      ['invalid', 'chip_cashtokens'],
      {
        sourceOutputs: [
          { lockingBytecode: { script: 'lockEmptyP2sh20' }, token: { nft: {} }, valueSatoshis: 10_000 },
          { lockingBytecode: ['slot'], token: { nft: {} }, valueSatoshis: 10_000 },
        ],
        transaction: {
          inputs: [{ unlockingBytecode: { script: 'unlockEmptyP2sh20' } }, { unlockingBytecode: ['slot'] }],
          outputs: [
            { token: { nft: {} }, valueSatoshis: 1_000 },
            { token: { nft: {} }, valueSatoshis: 1_000 },
          ],
        },
      },
    ],
    ['<OP_ACTIVEBYTECODE OP_EQUAL>', 'OP_ACTIVEBYTECODE OP_EQUAL', 'OP_ACTIVEBYTECODE returns the bytecode currently being evaluated (with token prefix)', ['invalid', 'chip_cashtokens'], { sourceOutputs: [{ lockingBytecode: ['slot'], token: { nft: {} }, valueSatoshis: 10_000 }], transaction: { inputs: [{ unlockingBytecode: ['slot'] }], outputs: [{ token: { nft: {} }, valueSatoshis: 1_000 }] } }],
    [
      '<OP_RETURN <"vmb_test">>',
      '<0> OP_OUTPUTBYTECODE OP_EQUAL',
      'OP_OUTPUTBYTECODE (sibling with token prefix)',
      ['invalid', 'chip_cashtokens'],
      { sourceOutputs: [{ lockingBytecode: ['slot'], token: { nft: {} }, valueSatoshis: 10_000 }], transaction: { inputs: [{ unlockingBytecode: ['slot'] }], outputs: [{ lockingBytecode: binToHex(cashAssemblyToBin('OP_RETURN <"vmb_test">') as Uint8Array), token: { nft: {} }, valueSatoshis: 1_000 }] } },
    ],
  ],
];<|MERGE_RESOLUTION|>--- conflicted
+++ resolved
@@ -1186,81 +1186,11 @@
       ['invalid', 'chip_cashtokens_invalid'],
       { sourceOutputs: [{ lockingBytecode: ['slot'], token: { amount: 1000, category: '0000000000000000000000000000000000000000000000000000000000000001' }, valueSatoshis: 10_000 }], transaction: { inputs: [{ unlockingBytecode: ['slot'] }], outputs: [{ lockingBytecode: 'ef010000000000000000000000000000000000000000000000000000000000000010006a', valueSatoshis: 1_000 }] } },
     ],
-    [
-      '',
-      '<1>',
-      'send fungible token',
-      ['invalid', 'chip_cashtokens'],
-      {
-        sourceOutputs: [{ lockingBytecode: ['slot'], token: { amount: 1 }, valueSatoshis: 10_000 }],
-        transaction: {
-          inputs: [{ unlockingBytecode: ['slot'] }],
-          outputs: [
-            { token: { amount: 1 }, valueSatoshis: 1_000 },
-          ],
-        },
-      },
-    ],
-    [
-      '',
-      '<1>',
-      'attempt to overspend fungible token amount (1 to 2)',
-      ['invalid', 'chip_cashtokens_invalid'],
-      {
-        sourceOutputs: [{ lockingBytecode: ['slot'], token: { amount: 1 }, valueSatoshis: 10_000 }],
-        transaction: {
-          inputs: [{ unlockingBytecode: ['slot'] }],
-          outputs: [
-            { token: { amount: 2 }, valueSatoshis: 1_000 },
-          ],
-        },
-      },
-    ],
-    [
-      '',
-      '<1>',
-      'attempt to overspend fungible token amount (253 to 254)',
-      ['invalid', 'chip_cashtokens_invalid'],
-      {
-        sourceOutputs: [{ lockingBytecode: ['slot'], token: { amount: 253 }, valueSatoshis: 10_000 }],
-        transaction: {
-          inputs: [{ unlockingBytecode: ['slot'] }],
-          outputs: [
-            { token: { amount: 254 }, valueSatoshis: 1_000 },
-          ],
-        },
-      },
-    ],
-    [
-      '',
-      '<1>',
-      'attempt to overspend fungible token amount (65535 to 65536)',
-      ['invalid', 'chip_cashtokens_invalid'],
-      {
-        sourceOutputs: [{ lockingBytecode: ['slot'], token: { amount: 65535 }, valueSatoshis: 10_000 }],
-        transaction: {
-          inputs: [{ unlockingBytecode: ['slot'] }],
-          outputs: [
-            { token: { amount: 65536 }, valueSatoshis: 1_000 },
-          ],
-        },
-      },
-    ],
-    [
-      '',
-      '<1>',
-      'attempt to overspend fungible token amount (4294967295 to 4294967296)',
-      ['invalid', 'chip_cashtokens_invalid'],
-      {
-        sourceOutputs: [{ lockingBytecode: ['slot'], token: { amount: 4294967295 }, valueSatoshis: 10_000 }],
-        transaction: {
-          inputs: [{ unlockingBytecode: ['slot'] }],
-          outputs: [
-            { token: { amount: 4294967296 }, valueSatoshis: 1_000 },
-          ],
-        },
-      },
-    ],
+    ['', '<1>', 'send fungible token', ['invalid', 'chip_cashtokens'], { sourceOutputs: [{ lockingBytecode: ['slot'], token: { amount: 1 }, valueSatoshis: 10_000 }], transaction: { inputs: [{ unlockingBytecode: ['slot'] }], outputs: [{ token: { amount: 1 }, valueSatoshis: 1_000 }] } }],
+    ['', '<1>', 'attempt to overspend fungible token amount (1 to 2)', ['invalid', 'chip_cashtokens_invalid'], { sourceOutputs: [{ lockingBytecode: ['slot'], token: { amount: 1 }, valueSatoshis: 10_000 }], transaction: { inputs: [{ unlockingBytecode: ['slot'] }], outputs: [{ token: { amount: 2 }, valueSatoshis: 1_000 }] } }],
+    ['', '<1>', 'attempt to overspend fungible token amount (253 to 254)', ['invalid', 'chip_cashtokens_invalid'], { sourceOutputs: [{ lockingBytecode: ['slot'], token: { amount: 253 }, valueSatoshis: 10_000 }], transaction: { inputs: [{ unlockingBytecode: ['slot'] }], outputs: [{ token: { amount: 254 }, valueSatoshis: 1_000 }] } }],
+    ['', '<1>', 'attempt to overspend fungible token amount (65535 to 65536)', ['invalid', 'chip_cashtokens_invalid'], { sourceOutputs: [{ lockingBytecode: ['slot'], token: { amount: 65535 }, valueSatoshis: 10_000 }], transaction: { inputs: [{ unlockingBytecode: ['slot'] }], outputs: [{ token: { amount: 65536 }, valueSatoshis: 1_000 }] } }],
+    ['', '<1>', 'attempt to overspend fungible token amount (4294967295 to 4294967296)', ['invalid', 'chip_cashtokens_invalid'], { sourceOutputs: [{ lockingBytecode: ['slot'], token: { amount: 4294967295 }, valueSatoshis: 10_000 }], transaction: { inputs: [{ unlockingBytecode: ['slot'] }], outputs: [{ token: { amount: 4294967296 }, valueSatoshis: 1_000 }] } }],
     [
       '',
       '<1>',
@@ -1710,57 +1640,39 @@
     ],
     // test minting tokens
     ['', '<1>', 'implicitly destroy minting token', ['invalid', 'chip_cashtokens'], { sourceOutputs: [{ lockingBytecode: ['slot'], token: { nft: { capability: 'minting' } }, valueSatoshis: 10_000 }], transaction: { inputs: [{ unlockingBytecode: ['slot'] }], outputs: [{ valueSatoshis: 1_000 }, { valueSatoshis: 1_000 }] } }],
-    [
-      '',
-      '<1>',
-      'move minting token',
+    ['', '<1>', 'move minting token', ['invalid', 'chip_cashtokens'], { sourceOutputs: [{ lockingBytecode: ['slot'], token: { nft: { capability: 'minting' } }, valueSatoshis: 10_000 }], transaction: { inputs: [{ unlockingBytecode: ['slot'] }], outputs: [{ token: { nft: { capability: 'minting' } }, valueSatoshis: 1_000 }] } }],
+    [
+      '',
+      '<1>',
+      'duplicate minting token',
+      ['invalid', 'chip_cashtokens'],
+      {
+        sourceOutputs: [{ lockingBytecode: ['slot'], token: { nft: { capability: 'minting' } }, valueSatoshis: 10_000 }],
+        transaction: {
+          inputs: [{ unlockingBytecode: ['slot'] }],
+          outputs: [
+            { token: { nft: { capability: 'minting' } }, valueSatoshis: 1_000 },
+            { token: { nft: { capability: 'minting' } }, valueSatoshis: 1_000 },
+          ],
+        },
+      },
+    ],
+    [
+      '',
+      '<1>',
+      'duplicate minting token (from 2 to 3)',
       ['invalid', 'chip_cashtokens'],
       {
         sourceOutputs: [
           { lockingBytecode: ['slot'], token: { nft: { capability: 'minting' } }, valueSatoshis: 10_000 },
-        ],
-        transaction: {
-          inputs: [{ unlockingBytecode: ['slot'] }],
+          { lockingBytecode: { script: 'lockEmptyP2sh20' }, token: { nft: { capability: 'minting' } }, valueSatoshis: 10_000 },
+        ],
+        transaction: {
+          inputs: [{ unlockingBytecode: ['slot'] }, { unlockingBytecode: { script: 'unlockEmptyP2sh20' } }],
           outputs: [
             { token: { nft: { capability: 'minting' } }, valueSatoshis: 1_000 },
-          ],
-        },
-      },
-    ],
-    [
-      '',
-      '<1>',
-      'duplicate minting token',
-      ['invalid', 'chip_cashtokens'],
-      {
-        sourceOutputs: [
-          { lockingBytecode: ['slot'], token: { nft: { capability: 'minting' } }, valueSatoshis: 10_000 },
-        ],
-        transaction: {
-          inputs: [{ unlockingBytecode: ['slot'] }],
-          outputs: [
-          { token: { nft: { capability: 'minting' } }, valueSatoshis: 1_000 },
-          { token: { nft: { capability: 'minting' } }, valueSatoshis: 1_000 },
-          ],
-        },
-      },
-    ],
-    [
-      '',
-      '<1>',
-      'duplicate minting token (retain 1 and duplicate 1)',
-      ['invalid', 'chip_cashtokens'],
-      {
-        sourceOutputs: [
-        { lockingBytecode: ['slot'], token: { nft: { capability: 'minting' } }, valueSatoshis: 10_000 },
-        { lockingBytecode: { script: 'lockEmptyP2sh20' }, token: { nft: { capability: 'minting' } }, valueSatoshis: 10_000 },
-        ],
-        transaction: {
-          inputs: [{ unlockingBytecode: ['slot'] }, { unlockingBytecode: { script: 'unlockEmptyP2sh20' } }],
-          outputs: [
-          { token: { nft: { capability: 'minting' } }, valueSatoshis: 1_000 },
-          { token: { nft: { capability: 'minting' } }, valueSatoshis: 1_000 },
-          { token: { nft: { capability: 'minting' } }, valueSatoshis: 1_000 },
+            { token: { nft: { capability: 'minting' } }, valueSatoshis: 1_000 },
+            { token: { nft: { capability: 'minting' } }, valueSatoshis: 1_000 },
           ],
         },
       },
@@ -2068,66 +1980,44 @@
       },
     ],
     // test mutable tokens
-<<<<<<< HEAD
     ['', '<1>', 'implicitly destroy mutable token', ['invalid', 'chip_cashtokens'], { sourceOutputs: [{ lockingBytecode: ['slot'], token: { nft: { capability: 'mutable' } }, valueSatoshis: 10_000 }], transaction: { inputs: [{ unlockingBytecode: ['slot'] }], outputs: [{ valueSatoshis: 1_000 }, { valueSatoshis: 1_000 }] } }],
-=======
-    ['', '<1>', 'implicitly destroy mutable token', ['invalid', 'chip_cashtokens'], { sourceOutputs: [{ lockingBytecode: ['slot'], token: { nft: { capability: 'mutable' } }, valueSatoshis: 10_000 }], transaction: { inputs: [{ unlockingBytecode: ['slot'] }], outputs: [{ valueSatoshis: 1_000 }] } }],
-    [
-      '',
-      '<1>',
-      'move mutable token',
-      ['invalid', 'chip_cashtokens'],
+    ['', '<1>', 'move mutable token', ['invalid', 'chip_cashtokens'], { sourceOutputs: [{ lockingBytecode: ['slot'], token: { nft: { capability: 'mutable' } }, valueSatoshis: 10_000 }], transaction: { inputs: [{ unlockingBytecode: ['slot'] }], outputs: [{ token: { nft: { capability: 'mutable' } }, valueSatoshis: 1_000 }] } }],
+    [
+      '',
+      '<1>',
+      'attempt to duplicate mutable token',
+      ['invalid', 'chip_cashtokens_invalid'],
+      {
+        sourceOutputs: [{ lockingBytecode: ['slot'], token: { nft: { capability: 'mutable' } }, valueSatoshis: 10_000 }],
+        transaction: {
+          inputs: [{ unlockingBytecode: ['slot'] }],
+          outputs: [
+            { token: { nft: { capability: 'mutable' } }, valueSatoshis: 1_000 },
+            { token: { nft: { capability: 'mutable' } }, valueSatoshis: 1_000 },
+          ],
+        },
+      },
+    ],
+    [
+      '',
+      '<1>',
+      'attempt to duplicate mutable token (from 2 to 3)',
+      ['invalid', 'chip_cashtokens_invalid'],
       {
         sourceOutputs: [
           { lockingBytecode: ['slot'], token: { nft: { capability: 'mutable' } }, valueSatoshis: 10_000 },
-        ],
-        transaction: {
-          inputs: [{ unlockingBytecode: ['slot'] }],
+          { lockingBytecode: { script: 'lockEmptyP2sh20' }, token: { nft: { capability: 'mutable' } }, valueSatoshis: 10_000 },
+        ],
+        transaction: {
+          inputs: [{ unlockingBytecode: ['slot'] }, { unlockingBytecode: { script: 'unlockEmptyP2sh20' } }],
           outputs: [
             { token: { nft: { capability: 'mutable' } }, valueSatoshis: 1_000 },
-          ],
-        },
-      },
-    ],
-    [
-      '',
-      '<1>',
-      'attempt to duplicate mutable token',
-      ['invalid', 'chip_cashtokens_invalid'],
-      {
-        sourceOutputs: [
-          { lockingBytecode: ['slot'], token: { nft: { capability: 'mutable' } }, valueSatoshis: 10_000 },
-        ],
-        transaction: {
-          inputs: [{ unlockingBytecode: ['slot'] }],
-          outputs: [
-          { token: { nft: { capability: 'mutable' } }, valueSatoshis: 1_000 },
-          { token: { nft: { capability: 'mutable' } }, valueSatoshis: 1_000 },
-          ],
-        },
-      },
-    ],
-    [
-      '',
-      '<1>',
-      'attempt to duplicate mutable token (retain 1 and duplicate 1)',
-      ['invalid', 'chip_cashtokens_invalid'],
-      {
-        sourceOutputs: [
-        { lockingBytecode: ['slot'], token: { nft: { capability: 'mutable' } }, valueSatoshis: 10_000 },
-        { lockingBytecode: { script: 'lockEmptyP2sh20' }, token: { nft: { capability: 'mutable' } }, valueSatoshis: 10_000 },
-        ],
-        transaction: {
-          inputs: [{ unlockingBytecode: ['slot'] }, { unlockingBytecode: { script: 'unlockEmptyP2sh20' } }],
-          outputs: [
-          { token: { nft: { capability: 'mutable' } }, valueSatoshis: 1_000 },
-          { token: { nft: { capability: 'mutable' } }, valueSatoshis: 1_000 },
-          { token: { nft: { capability: 'mutable' } }, valueSatoshis: 1_000 },
-          ],
-        },
-      },
-    ],
->>>>>>> 7f0ff36d
+            { token: { nft: { capability: 'mutable' } }, valueSatoshis: 1_000 },
+            { token: { nft: { capability: 'mutable' } }, valueSatoshis: 1_000 },
+          ],
+        },
+      },
+    ],
     ['', '<1>', 'modify mutable token', ['invalid', 'chip_cashtokens'], { sourceOutputs: [{ lockingBytecode: ['slot'], token: { nft: { capability: 'mutable' } }, valueSatoshis: 10_000 }], transaction: { inputs: [{ unlockingBytecode: ['slot'] }], outputs: [{ token: { nft: { capability: 'mutable', commitment: '01' } }, valueSatoshis: 1_000 }] } }],
     ['', '<1>', 'downgrade mutable token to immutable token', ['invalid', 'chip_cashtokens'], { sourceOutputs: [{ lockingBytecode: ['slot'], token: { nft: { capability: 'mutable' } }, valueSatoshis: 10_000 }], transaction: { inputs: [{ unlockingBytecode: ['slot'] }], outputs: [{ token: { nft: {} }, valueSatoshis: 1_000 }] } }],
     ['', '<1>', 'modify and downgrade mutable token to immutable token', ['invalid', 'chip_cashtokens'], { sourceOutputs: [{ lockingBytecode: ['slot'], token: { nft: { capability: 'mutable' } }, valueSatoshis: 10_000 }], transaction: { inputs: [{ unlockingBytecode: ['slot'] }], outputs: [{ token: { nft: { commitment: '01' } }, valueSatoshis: 1_000 }] } }],
@@ -2419,7 +2309,6 @@
       },
     ],
     // test immutable tokens
-<<<<<<< HEAD
     ['', '<1>', 'implicitly destroy immutable token (4-byte commitment)', ['invalid', 'chip_cashtokens'], { sourceOutputs: [{ lockingBytecode: ['slot'], token: { nft: { commitment: '010203ff' } }, valueSatoshis: 10_000 }], transaction: { inputs: [{ unlockingBytecode: ['slot'] }], outputs: [{ valueSatoshis: 1_000 }, { valueSatoshis: 1_000 }] } }],
     ['', '<1>', 'implicitly destroy immutable token (zero-length commitment)', ['invalid', 'chip_cashtokens'], { sourceOutputs: [{ lockingBytecode: ['slot'], token: { nft: {} }, valueSatoshis: 10_000 }], transaction: { inputs: [{ unlockingBytecode: ['slot'] }], outputs: [{ valueSatoshis: 1_000 }, { valueSatoshis: 1_000 }] } }],
     ['', '<1>', 'move immutable token', ['invalid', 'chip_cashtokens'], { sourceOutputs: [{ lockingBytecode: ['slot'], token: { nft: { commitment: '010203ff' } }, valueSatoshis: 10_000 }], transaction: { inputs: [{ unlockingBytecode: ['slot'] }], outputs: [{ token: { nft: { commitment: '010203ff' } }, valueSatoshis: 693 }] } }],
@@ -2432,49 +2321,42 @@
     ],
     ['', '<1>', 'move immutable token (P2SH32 dust, 657)', ['invalid', 'chip_cashtokens', 'chip_cashtokens_p2sh32_nonstandard'], { sourceOutputs: [{ lockingBytecode: ['slot'], token: { nft: { commitment: '010203ff' } }, valueSatoshis: 10_000 }], transaction: { inputs: [{ unlockingBytecode: ['slot'] }], outputs: [{ token: { nft: { commitment: '010203ff' } }, valueSatoshis: 657 }] } }],
     ['', '<1>', 'move immutable token (P2SH32 dust, 692)', ['invalid', 'chip_cashtokens', 'chip_cashtokens_p2sh32_nonstandard'], { sourceOutputs: [{ lockingBytecode: ['slot'], token: { nft: { commitment: '010203ff' } }, valueSatoshis: 10_000 }], transaction: { inputs: [{ unlockingBytecode: ['slot'] }], outputs: [{ token: { nft: { commitment: '010203ff' } }, valueSatoshis: 692 }] } }],
-=======
-    ['', '<1>', 'implicitly destroy immutable token (4-byte commitment)', ['invalid', 'chip_cashtokens'], { sourceOutputs: [{ lockingBytecode: ['slot'], token: { nft: { commitment: '010203ff' } }, valueSatoshis: 10_000 }], transaction: { inputs: [{ unlockingBytecode: ['slot'] }], outputs: [{ valueSatoshis: 1_000 }] } }],
-    ['', '<1>', 'implicitly destroy immutable token (zero-length commitment)', ['invalid', 'chip_cashtokens'], { sourceOutputs: [{ lockingBytecode: ['slot'], token: { nft: {} }, valueSatoshis: 10_000 }], transaction: { inputs: [{ unlockingBytecode: ['slot'] }], outputs: [{ valueSatoshis: 1_000 }] } }],
-    ['', '<1>', 'move immutable token', ['invalid', 'chip_cashtokens'], { sourceOutputs: [{ lockingBytecode: ['slot'], token: { nft: { commitment: '010203ff' } } }], transaction: { inputs: [{ unlockingBytecode: ['slot'] }], outputs: [{ token: { nft: { commitment: '010203ff' } } }] } }],
     [
       '',
       '<1>',
       'attempt to duplicate immutable token',
       ['invalid', 'chip_cashtokens_invalid'],
       {
+        sourceOutputs: [{ lockingBytecode: ['slot'], token: { nft: {} }, valueSatoshis: 10_000 }],
+        transaction: {
+          inputs: [{ unlockingBytecode: ['slot'] }],
+          outputs: [
+            { token: { nft: {} }, valueSatoshis: 1_000 },
+            { token: { nft: {} }, valueSatoshis: 1_000 },
+          ],
+        },
+      },
+    ],
+    [
+      '',
+      '<1>',
+      'attempt to duplicate immutable token (from 2 to 3)',
+      ['invalid', 'chip_cashtokens_invalid'],
+      {
         sourceOutputs: [
           { lockingBytecode: ['slot'], token: { nft: {} }, valueSatoshis: 10_000 },
-        ],
-        transaction: {
-          inputs: [{ unlockingBytecode: ['slot'] }],
-          outputs: [
-          { token: { nft: {} }, valueSatoshis: 1_000 },
-          { token: { nft: {} }, valueSatoshis: 1_000 },
-          ],
-        },
-      },
-    ],
-    [
-      '',
-      '<1>',
-      'attempt to duplicate immutable token (retain 1 and duplicate 1)',
-      ['invalid', 'chip_cashtokens_invalid'],
-      {
-        sourceOutputs: [
-        { lockingBytecode: ['slot'], token: { nft: {} }, valueSatoshis: 10_000 },
-        { lockingBytecode: { script: 'lockEmptyP2sh20' }, token: { nft: {} }, valueSatoshis: 10_000 },
+          { lockingBytecode: { script: 'lockEmptyP2sh20' }, token: { nft: {} }, valueSatoshis: 10_000 },
         ],
         transaction: {
           inputs: [{ unlockingBytecode: ['slot'] }, { unlockingBytecode: { script: 'unlockEmptyP2sh20' } }],
           outputs: [
-          { token: { nft: {} }, valueSatoshis: 1_000 },
-          { token: { nft: {} }, valueSatoshis: 1_000 },
-          { token: { nft: {} }, valueSatoshis: 1_000 },
-          ],
-        },
-      },
-    ],
->>>>>>> 7f0ff36d
+            { token: { nft: {} }, valueSatoshis: 1_000 },
+            { token: { nft: {} }, valueSatoshis: 1_000 },
+            { token: { nft: {} }, valueSatoshis: 1_000 },
+          ],
+        },
+      },
+    ],
     ['', '<1>', 'attempt to modify immutable token (slice off byte)', ['invalid', 'chip_cashtokens_invalid'], { sourceOutputs: [{ lockingBytecode: ['slot'], token: { nft: { commitment: '010203ff' } } }], transaction: { inputs: [{ unlockingBytecode: ['slot'] }], outputs: [{ token: { nft: { commitment: '010203' } } }] } }],
     ['', '<1>', 'attempt to modify immutable token (append byte)', ['invalid', 'chip_cashtokens_invalid'], { sourceOutputs: [{ lockingBytecode: ['slot'], token: { nft: { commitment: '010203ff' } } }], transaction: { inputs: [{ unlockingBytecode: ['slot'] }], outputs: [{ token: { nft: { commitment: '010203ff00' } } }] } }],
     ['', '<1>', 'attempt to upgrade immutable token to mutable', ['invalid', 'chip_cashtokens_invalid'], { sourceOutputs: [{ lockingBytecode: ['slot'], token: { nft: { commitment: '010203ff' } } }], transaction: { inputs: [{ unlockingBytecode: ['slot'] }], outputs: [{ token: { nft: { capability: 'mutable', commitment: '010203ff' } } }] } }],
