import {
  CompressionFlag,
  ContextFlag,
  instantiateSecp256k1Wasm,
  instantiateSecp256k1WasmBytes,
  Secp256k1Wasm
} from '../bin/bin';

import { RecoverableSignature, RecoveryId, Secp256k1 } from './secp256k1-types';

<<<<<<< HEAD
export { RecoverableSignature, RecoveryId, Secp256k1 };
=======
export interface RecoverableSignature {
  recoveryId: RecoveryId; // tslint:disable-line:readonly-keyword
  signature: Uint8Array; // tslint:disable-line:readonly-keyword
}

/**
 * An object which exposes a set of purely-functional Secp256k1 methods.
 *
 * Under the hood, this object uses a [[Secp256k1Wasm]] instance to provide it's
 * functionality. Because WebAssembly modules are dynamically-instantiated at
 * runtime, this object must be created and awaited from `instantiateSecp256k1`
 * or `instantiateSecp256k1Bytes`.
 *
 * **These methods do not check the length of provided parameters. Calling them
 * with improperly-sized parameters will likely cause incorrect behavior or
 * runtime errors.**
 *
 * ## Example
 *
 * ```typescript
 * import { instantiateSecp256k1 } from 'bitcoin-ts';
 * import { msgHash, pubkey, sig } from './somewhere';
 *
 * (async () => {
 *   const secp256k1 = await instantiateSecp256k1();
 *   secp256k1.verifySignatureDERLowS(sig, pubkey, msgHash)
 *     ? console.log('🚀 Signature valid')
 *     : console.log('❌ Signature invalid');
 * })();
 * ```
 */
export interface Secp256k1 {
  /**
   * Add `tweakValue` to the `privateKey`
   *
   * Throws if the private key is invalid or if the addition failed.
   *
   * @param privateKey a valid secp256k1 private key
   * @param tweakValue 256 bit value to tweak by (BE)
   */
  readonly addTweakPrivateKey: (
    privateKey: Uint8Array,
    tweakValue: Uint8Array
  ) => Uint8Array;

  /**
   * Tweak a `publicKey` by adding `tweakValue` times the generator to it.
   *
   * Throws if the provided public key could not be parsed, is not valid or if
   * the addition failed.
   *
   * The returned public key will be in compressed format.
   *
   * @param publicKey a public key.
   * @param tweakValue 256 bit value to tweak by (BE)
   */
  readonly addTweakPublicKeyCompressed: (
    publicKey: Uint8Array,
    tweakValue: Uint8Array
  ) => Uint8Array;

  /**
   * Tweak a `publicKey` by adding `tweakValue` times the generator to it.
   *
   * Throws if the provided public key could not be parsed, is not valid or if
   * the addition failed.
   *
   * The returned public key will be in uncompressed format.
   *
   * @param publicKey a public key.
   * @param tweakValue 256 bit value to tweak by (BE)
   */
  readonly addTweakPublicKeyUncompressed: (
    publicKey: Uint8Array,
    tweakValue: Uint8Array
  ) => Uint8Array;

  /**
   * Compress a valid ECDSA public key. Returns a public key in compressed
   * format (33 bytes, header byte 0x02 or 0x03).
   *
   * This function supports parsing compressed (33 bytes, header byte 0x02 or
   * 0x03), uncompressed (65 bytes, header byte 0x04), or hybrid (65 bytes,
   * header byte 0x06 or 0x07) format public keys.
   *
   * Throws if the provided public key could not be parsed or is not valid.
   *
   * @param privateKey a public key to compress
   */
  readonly compressPublicKey: (publicKey: Uint8Array) => Uint8Array;

  /**
   * Derive a compressed public key from a valid secp256k1 private key.
   *
   * Throws if the provided private key is too large (see `validatePrivateKey`).
   *
   * @param privateKey a valid secp256k1, 32-byte private key
   */
  readonly derivePublicKeyCompressed: (privateKey: Uint8Array) => Uint8Array;

  /**
   * Derive an uncompressed public key from a valid secp256k1 private key.
   *
   * Throws if the provided private key is too large (see `validatePrivateKey`).
   *
   * @param privateKey a valid secp256k1, 32-byte private key
   */
  readonly derivePublicKeyUncompressed: (privateKey: Uint8Array) => Uint8Array;

  /**
   * Malleate a compact-encoded ECDSA signature.
   *
   * This is done by negating the S value modulo the order of the curve,
   * "flipping" the sign of the random point R which is not included in the
   * signature.
   *
   * Throws if compact-signature parsing fails.
   *
   * @param signature a compact-encoded ECDSA signature to malleate, max 72
   * bytes
   */
  readonly malleateSignatureCompact: (signature: Uint8Array) => Uint8Array;

  /**
   * Malleate a DER-encoded ECDSA signature.
   *
   * This is done by negating the S value modulo the order of the curve,
   * "flipping" the sign of the random point R which is not included in the
   * signature.
   *
   * Throws if DER-signature parsing fails.
   *
   * @param signature a DER-encoded ECDSA signature to malleate, max 72 bytes
   */
  readonly malleateSignatureDER: (signature: Uint8Array) => Uint8Array;

  /**
   * Tweak a `privateKey` by multiplying `tweakValue` to it
   *
   * @param privateKey a valid secp256k1 private key
   * @param tweakValue 256 bit value to tweak by (BE)
   *
   */
  readonly mulTweakPrivateKey: (
    privateKey: Uint8Array,
    tweakValue: Uint8Array
  ) => Uint8Array;

  /**
   * Tweak a `publicKey` by multiplying `tweakValue` to it.
   *
   * Throws if the provided public key could not be parsed, is not valid or if
   * the multiplication failed.
   * The returned public key will be in compressed format.
   *
   * @param publicKey a public key.
   * @param tweakValue 256 bit value to tweak by (BE)
   */
  readonly mulTweakPublicKeyCompressed: (
    publicKey: Uint8Array,
    tweakValue: Uint8Array
  ) => Uint8Array;

  /**
   * Tweak a `publicKey` by multiplying `tweakValue` to it.
   *
   * Throws if the provided public key could not be parsed, is not valid or if
   * the multiplication failed.
   * The returned public key will be in uncompressed format.
   *
   * @param publicKey a public key.
   * @param tweakValue 256 bit value to tweak by (BE)
   */

  readonly mulTweakPublicKeyUncompressed: (
    publicKey: Uint8Array,
    tweakValue: Uint8Array
  ) => Uint8Array;

  /**
   * Normalize a compact-encoded ECDSA signature to lower-S form.
   *
   * Throws if compact-signature parsing fails.
   *
   * @param signature a compact-encoded ECDSA signature to normalize to lower-S
   * form, max 72 bytes
   */
  readonly normalizeSignatureCompact: (signature: Uint8Array) => Uint8Array;

  /**
   * Normalize a DER-encoded ECDSA signature to lower-S form.
   *
   * Throws if DER-signature parsing fails.
   *
   * @param signature a DER-encoded ECDSA signature to normalize to lower-S
   * form, max 72 bytes
   */
  readonly normalizeSignatureDER: (signature: Uint8Array) => Uint8Array;

  /**
   * Compute a compressed public key from a valid signature, recovery number,
   * and the `messageHash` used to generate them.
   *
   * Throws if the provided arguments are mismatched.
   *
   * @param signature an ECDSA signature in compact format.
   * @param recovery the recovery number.
   * @param messageHash the hash used to generate the signature and recovery
   * number
   */
  readonly recoverPublicKeyCompressed: (
    signature: Uint8Array,
    recoveryId: RecoveryId,
    messageHash: Uint8Array
  ) => Uint8Array;

  /**
   * Compute an uncompressed public key from a valid signature, recovery
   * number, and the `messageHash` used to generate them.
   *
   * Throws if the provided arguments are mismatched.
   *
   * @param signature an ECDSA signature in compact format.
   * @param recovery the recovery number.
   * @param messageHash the hash used to generate the signature and recovery
   * number
   */
  readonly recoverPublicKeyUncompressed: (
    signature: Uint8Array,
    recoveryId: RecoveryId,
    messageHash: Uint8Array
  ) => Uint8Array;

  /**
   * Convert a compact-encoded ECDSA signature to DER encoding.
   *
   * Throws if parsing of compact-encoded signature fails.
   *
   * @param signature a compact-encoded ECDSA signature to convert
   */
  readonly signatureCompactToDER: (signature: Uint8Array) => Uint8Array;

  /**
   * Convert a DER-encoded ECDSA signature to compact encoding.
   *
   * Throws if parsing of DER-encoded signature fails.
   *
   * @param signature a DER-encoded ECDSA signature to convert
   */
  readonly signatureDERToCompact: (signature: Uint8Array) => Uint8Array;

  /**
   * Create an ECDSA signature in compact format. The created signature is
   * always in lower-S form and follows RFC 6979.
   *
   * Throws if the provided private key is too large (see `validatePrivateKey`).
   *
   * @param privateKey a valid secp256k1 private key
   * @param messageHash the 32-byte message hash to be signed
   */
  readonly signMessageHashCompact: (
    privateKey: Uint8Array,
    messageHash: Uint8Array
  ) => Uint8Array;

  /**
   * Create an ECDSA signature in DER format. The created signature is always in
   * lower-S form and follows RFC 6979.
   *
   * Throws if the provided private key is too large (see `validatePrivateKey`).
   *
   * @param privateKey a valid secp256k1, 32-byte private key
   * @param messageHash the 32-byte message hash to be signed
   */
  readonly signMessageHashDER: (
    privateKey: Uint8Array,
    messageHash: Uint8Array
  ) => Uint8Array;

  /**
   * Create an ECDSA signature in compact format. The created signature is
   * always in lower-S form and follows RFC 6979.
   *
   * Also returns a recovery number for use in the `recoverPublicKey*`
   * functions
   *
   * Throws if the provided private key is too large (see `validatePrivateKey`).
   *
   * @param privateKey a valid secp256k1, 32-byte private key
   * @param messageHash the 32-byte message hash to be signed
   */
  readonly signMessageHashRecoverableCompact: (
    privateKey: Uint8Array,
    messageHash: Uint8Array
  ) => RecoverableSignature;

  /**
   * Uncompress a valid ECDSA public key. Returns a public key in uncompressed
   * format (65 bytes, header byte 0x04).
   *
   * This function supports parsing compressed (33 bytes, header byte 0x02 or
   * 0x03), uncompressed (65 bytes, header byte 0x04), or hybrid (65 bytes,
   * header byte 0x06 or 0x07) format public keys.
   *
   * Throws if the provided public key could not be parsed or is not valid.
   *
   * @param publicKey a public key to uncompress
   */
  readonly uncompressPublicKey: (publicKey: Uint8Array) => Uint8Array;

  /**
   * Verify that a private key is valid for secp256k1. Note, this library
   * requires all public keys to be provided as 32-byte Uint8Arrays (an array
   * length of 32).
   *
   * Nearly every 256-bit number is a valid secp256k1 private key. Specifically,
   * any 256-bit number from `0x1` to `0xFFFF FFFF FFFF FFFF FFFF FFFF FFFF FFFE
   * BAAE DCE6 AF48 A03B BFD2 5E8C D036 4140` is a valid private key. This
   * range is part of the definition of the secp256k1 elliptic curve parameters.
   *
   * This method returns true if the private key is valid or false if it isn't.
   *
   * @param privateKey a 32-byte private key to validate
   */
  readonly validatePrivateKey: (privateKey: Uint8Array) => boolean;

  /**
   * Normalize a signature to lower-S form, then `verifySignatureCompactLowS`.
   *
   * @param signature a compact-encoded ECDSA signature to verify, max 72 bytes
   * @param publicKey a public key, in either compressed (33-byte) or
   * uncompressed (65-byte) format
   * @param messageHash the 32-byte message hash signed by the signature
   */
  readonly verifySignatureCompact: (
    signature: Uint8Array,
    publicKey: Uint8Array,
    messageHash: Uint8Array
  ) => boolean;

  /**
   * Verify a compact-encoded ECDSA `signature` using the provided `publicKey`
   * and `messageHash`. This method also returns false if the signature is not
   * in normalized lower-S form.
   *
   * @param signature a compact-encoded ECDSA signature to verify, max 72 bytes
   * @param publicKey a public key, in either compressed (33-byte) or
   * uncompressed (65-byte) format
   * @param messageHash the 32-byte message hash signed by the signature
   */
  readonly verifySignatureCompactLowS: (
    signature: Uint8Array,
    publicKey: Uint8Array,
    messageHash: Uint8Array
  ) => boolean;

  /**
   * Normalize a signature to lower-S form, then `verifySignatureDERLowS`.
   *
   * @param signature a DER-encoded ECDSA signature to verify, max 72 bytes
   * @param publicKey a public key, in either compressed (33-byte) or
   * uncompressed (65-byte) format
   * @param messageHash the 32-byte message hash signed by the signature
   */
  readonly verifySignatureDER: (
    signature: Uint8Array,
    publicKey: Uint8Array,
    messageHash: Uint8Array
  ) => boolean;

  /**
   * Verify a DER-encoded ECDSA `signature` using the provided `publicKey` and
   * `messageHash`. This method also returns false if the signature is not in
   * normalized lower-S form.
   *
   * @param signature a DER-encoded ECDSA signature to verify, max 72 bytes
   * @param publicKey a public key, in either compressed (33-byte) or
   * uncompressed (65-byte) format
   * @param messageHash the 32-byte message hash signed by the signature
   */
  readonly verifySignatureDERLowS: (
    signature: Uint8Array,
    publicKey: Uint8Array,
    messageHash: Uint8Array
  ) => boolean;
}
>>>>>>> cd8f44d6

const enum ByteLength {
  compactSig = 64,
  compressedPublicKey = 33,
  internalPublicKey = 64,
  internalSig = 64,
  maxPublicKey = 65,
  maxECDSASig = 72,
  messageHash = 32,
  privateKey = 32,
  randomSeed = 32,
  recoverableSig = 65,
  schnorrSig = 64,
  uncompressedPublicKey = 65
}

/**
 * @param secp256k1Wasm a Secp256k1Wasm object
 * @param randomSeed a 32-byte random seed used to randomize the context after
 * creation
 */
const wrapSecp256k1Wasm = (
  secp256k1Wasm: Secp256k1Wasm,
  randomSeed?: Uint8Array
): Secp256k1 => {
  /**
   * Currently, this wrapper creates a context with both SIGN and VERIFY
   * capabilities. For better initialization performance, consumers could
   * re-implement a wrapper with only the capabilities they require.
   */
  const contextPtr = secp256k1Wasm.contextCreate(ContextFlag.BOTH);

  /**
   * Since all of these methods are single-threaded and synchronous, we can
   * reuse allocated WebAssembly memory for each method without worrying about
   * calls interfering with each other. Likewise, these spaces never need to be
   * `free`d, since we will continue using them until this entire object (and
   * with it, the entire WebAssembly instance) is garbage collected.
   *
   * If malicious javascript gained access to this object, it should be
   * considered a critical vulnerability in the consumer. However, as a best
   * practice, we zero out private keys below when we're finished with them.
   */
  const sigScratch = secp256k1Wasm.malloc(ByteLength.maxECDSASig);
  const publicKeyScratch = secp256k1Wasm.malloc(ByteLength.maxPublicKey);
  const messageHashScratch = secp256k1Wasm.malloc(ByteLength.messageHash);
  const internalPublicKeyPtr = secp256k1Wasm.malloc(
    ByteLength.internalPublicKey
  );
  const internalSigPtr = secp256k1Wasm.malloc(ByteLength.internalSig);
  const schnorrSigPtr = secp256k1Wasm.malloc(ByteLength.schnorrSig);
  const privateKeyPtr = secp256k1Wasm.malloc(ByteLength.privateKey);

  const internalRSigPtr = secp256k1Wasm.malloc(ByteLength.recoverableSig);
  // tslint:disable-next-line:no-magic-numbers
  const recoveryNumPtr = secp256k1Wasm.malloc(4);
  // tslint:disable-next-line:no-bitwise no-magic-numbers
  const recoveryNumPtrView32 = recoveryNumPtr >> 2;

  const getRecoveryNumPtr = () => secp256k1Wasm.heapU32[recoveryNumPtrView32];

  // tslint:disable-next-line:no-magic-numbers
  const lengthPtr = secp256k1Wasm.malloc(4);
  // tslint:disable-next-line:no-bitwise no-magic-numbers
  const lengthPtrView32 = lengthPtr >> 2;

  // tslint:disable:no-expression-statement no-if-statement

  const parsePublicKey = (publicKey: Uint8Array) => {
    secp256k1Wasm.heapU8.set(publicKey, publicKeyScratch);
    return secp256k1Wasm.pubkeyParse(
      contextPtr,
      internalPublicKeyPtr,
      publicKeyScratch,
      // tslint:disable-next-line:no-magic-numbers
      publicKey.length as 33 | 65
    ) === 1
      ? true
      : false;
  };

  const setLengthPtr = (value: number) => {
    secp256k1Wasm.heapU32.set([value], lengthPtrView32);
  };

  const getLengthPtr = () => secp256k1Wasm.heapU32[lengthPtrView32];

  const serializePublicKey = (length: number, flag: number) => {
    setLengthPtr(length);
    secp256k1Wasm.pubkeySerialize(
      contextPtr,
      publicKeyScratch,
      lengthPtr,
      internalPublicKeyPtr,
      flag
    );
    return secp256k1Wasm.readHeapU8(publicKeyScratch, getLengthPtr()).slice();
  };

  const getSerializedPublicKey = (compressed: boolean) =>
    compressed
      ? serializePublicKey(
          ByteLength.compressedPublicKey,
          CompressionFlag.COMPRESSED
        )
      : serializePublicKey(
          ByteLength.uncompressedPublicKey,
          CompressionFlag.UNCOMPRESSED
        );

  const convertPublicKey = (
    compressed: boolean
  ): ((publicKey: Uint8Array) => Uint8Array) => publicKey => {
    if (!parsePublicKey(publicKey)) {
      throw new Error('Failed to parse public key.');
    }
    return getSerializedPublicKey(compressed);
  };

  const parseSignature = (signature: Uint8Array, DER: boolean) => {
    secp256k1Wasm.heapU8.set(signature, sigScratch);
    return DER
      ? secp256k1Wasm.signatureParseDER(
          contextPtr,
          internalSigPtr,
          sigScratch,
          signature.length
        ) === 1
      : secp256k1Wasm.signatureParseCompact(
          contextPtr,
          internalSigPtr,
          sigScratch
        ) === 1;
  };

  const parseOrThrow = (signature: Uint8Array, DER: boolean) => {
    if (!parseSignature(signature, DER)) {
      throw new Error('Failed to parse signature.');
    }
  };

  const getCompactSig = () => {
    secp256k1Wasm.signatureSerializeCompact(
      contextPtr,
      sigScratch,
      internalSigPtr
    );
    return secp256k1Wasm.readHeapU8(sigScratch, ByteLength.compactSig).slice();
  };

  const getDERSig = () => {
    setLengthPtr(ByteLength.maxECDSASig);
    secp256k1Wasm.signatureSerializeDER(
      contextPtr,
      sigScratch,
      lengthPtr,
      internalSigPtr
    );
    return secp256k1Wasm.readHeapU8(sigScratch, getLengthPtr()).slice();
  };

  const convertSignature = (
    wasDER: boolean
  ): ((signature: Uint8Array) => Uint8Array) => signature => {
    parseOrThrow(signature, wasDER);
    return wasDER ? getCompactSig() : getDERSig();
  };

  const fillPrivateKeyPtr = (privateKey: Uint8Array) => {
    secp256k1Wasm.heapU8.set(privateKey, privateKeyPtr);
  };

  const zeroOutPtr = (pointer: number, bytes: number) => {
    secp256k1Wasm.heapU8.fill(0, pointer, pointer + bytes);
  };

  const zeroOutPrivateKeyPtr = () => {
    zeroOutPtr(privateKeyPtr, ByteLength.privateKey);
  };

  const withPrivateKey = <T>(
    privateKey: Uint8Array,
    instructions: () => T
  ): T => {
    fillPrivateKeyPtr(privateKey);
    const ret = instructions();
    zeroOutPrivateKeyPtr();
    return ret;
  };

  const derivePublicKey = (
    compressed: boolean
  ): ((privateKey: Uint8Array) => Uint8Array) => privateKey => {
    const invalid = withPrivateKey<boolean>(
      privateKey,
      () =>
        secp256k1Wasm.pubkeyCreate(
          contextPtr,
          internalPublicKeyPtr,
          privateKeyPtr
        ) !== 1
    );

    if (invalid) {
      throw new Error('Cannot derive public key from invalid private key.');
    }

    return getSerializedPublicKey(compressed);
  };

  const fillMessageHashScratch = (messageHash: Uint8Array) => {
    secp256k1Wasm.heapU8.set(messageHash, messageHashScratch);
  };

  const normalizeSignature = () => {
    secp256k1Wasm.signatureNormalize(
      contextPtr,
      internalSigPtr,
      internalSigPtr
    );
  };

  const modifySignature = (
    DER: boolean,
    normalize: boolean
  ): ((signature: Uint8Array) => Uint8Array) => signature => {
    parseOrThrow(signature, DER);
    if (normalize) {
      normalizeSignature();
    } else {
      secp256k1Wasm.signatureMalleate(
        contextPtr,
        internalSigPtr,
        internalSigPtr
      );
    }
    return DER ? getDERSig() : getCompactSig();
  };

  const parseAndNormalizeSignature = (
    signature: Uint8Array,
    DER: boolean,
    normalize: boolean
  ) => {
    const ret = parseSignature(signature, DER);
    if (normalize) {
      normalizeSignature();
    }
    return ret;
  };

  const signMessageHash = (DER: boolean) => (
    privateKey: Uint8Array,
    messageHash: Uint8Array
  ) => {
    fillMessageHashScratch(messageHash);
    return withPrivateKey<Uint8Array>(privateKey, () => {
      const failed =
        secp256k1Wasm.sign(
          contextPtr,
          internalSigPtr,
          messageHashScratch,
          privateKeyPtr
        ) !== 1;

      if (failed) {
        throw new Error(
          'Failed to sign message hash. The private key is not valid.'
        );
      }

      if (DER) {
        setLengthPtr(ByteLength.maxECDSASig);
        secp256k1Wasm.signatureSerializeDER(
          contextPtr,
          sigScratch,
          lengthPtr,
          internalSigPtr
        );
        return secp256k1Wasm.readHeapU8(sigScratch, getLengthPtr()).slice();
      }
      secp256k1Wasm.signatureSerializeCompact(
        contextPtr,
        sigScratch,
        internalSigPtr
      );
      return secp256k1Wasm
        .readHeapU8(sigScratch, ByteLength.compactSig)
        .slice();
    });
  };

  const signMessageHashSchnorr = () => (
    privateKey: Uint8Array,
    messageHash: Uint8Array
  ) => {
    fillMessageHashScratch(messageHash);
    return withPrivateKey<Uint8Array>(privateKey, () => {
      const failed =
        secp256k1Wasm.schnorrSign(
          contextPtr,
          schnorrSigPtr,
          messageHashScratch,
          privateKeyPtr
        ) !== 1;

      if (failed) {
        throw new Error(
          'Failed to sign message hash. The private key is not valid.'
        );
      }

      return secp256k1Wasm
        .readHeapU8(schnorrSigPtr, ByteLength.schnorrSig)
        .slice();
    });
  };

  const verifyMessage = (messageHash: Uint8Array) => {
    fillMessageHashScratch(messageHash);
    return (
      secp256k1Wasm.verify(
        contextPtr,
        internalSigPtr,
        messageHashScratch,
        internalPublicKeyPtr
      ) === 1
    );
  };

  const verifySignature = (DER: boolean, normalize: boolean) => (
    signature: Uint8Array,
    publicKey: Uint8Array,
    messageHash: Uint8Array
<<<<<<< HEAD
  ) =>
    parsePublicKey(publicKey)
      ? parseAndNormalizeSignature(signature, DER, normalize)
        ? verifyMessage(messageHash)
        : false
      : false;
=======
  ) => boolean) => (signature, publicKey, messageHash) =>
    parsePublicKey(publicKey) &&
    parseAndNormalizeSignature(signature, DER, normalize) &&
    verifyMessage(messageHash);
>>>>>>> cd8f44d6

  const verifyMessageSchnorr = (
    messageHash: Uint8Array,
    signature: Uint8Array
  ) => {
    fillMessageHashScratch(messageHash);
    secp256k1Wasm.heapU8.set(signature, schnorrSigPtr);
    return secp256k1Wasm.schnorrVerify(
      contextPtr,
      schnorrSigPtr,
      messageHashScratch,
      internalPublicKeyPtr
    ) === 1
      ? true
      : false;
  };

  const verifySignatureSchnorr = () => (
    signature: Uint8Array,
    publicKey: Uint8Array,
    messageHash: Uint8Array
  ) =>
    parsePublicKey(publicKey)
      ? verifyMessageSchnorr(messageHash, signature)
      : false;

  const signMessageHashRecoverable = (
    privateKey: Uint8Array,
    messageHash: Uint8Array
  ): RecoverableSignature => {
    fillMessageHashScratch(messageHash);
    return withPrivateKey<RecoverableSignature>(privateKey, () => {
      if (
        secp256k1Wasm.signRecoverable(
          contextPtr,
          internalRSigPtr,
          messageHashScratch,
          privateKeyPtr
        ) !== 1
      ) {
        throw new Error(
          'Failed to sign message hash. The private key is not valid.'
        );
      }
      secp256k1Wasm.recoverableSignatureSerialize(
        contextPtr,
        sigScratch,
        recoveryNumPtr,
        internalRSigPtr
      );

      return {
        recoveryId: getRecoveryNumPtr() as RecoveryId,
        signature: secp256k1Wasm
          .readHeapU8(sigScratch, ByteLength.compactSig)
          .slice()
      };
    });
  };

  const recoverPublicKey = (compressed: boolean) => (
    signature: Uint8Array,
    recoveryId: RecoveryId,
    messageHash: Uint8Array
  ) => {
    fillMessageHashScratch(messageHash);
    secp256k1Wasm.heapU8.set(signature, sigScratch);
    if (
      secp256k1Wasm.recoverableSignatureParse(
        contextPtr,
        internalRSigPtr,
        sigScratch,
        recoveryId
      ) !== 1
    ) {
      throw new Error(
        'Failed to recover public key. Could not parse signature.'
      );
    }
    if (
      secp256k1Wasm.recover(
        contextPtr,
        internalPublicKeyPtr,
        internalRSigPtr,
        messageHashScratch
      ) !== 1
    ) {
      throw new Error(
        'Failed to recover public key. The compact signature, recovery, or message hash is invalid.'
      );
    }
    return getSerializedPublicKey(compressed);
  };

  const addTweakPrivateKey = (
    privateKey: Uint8Array,
    tweakValue: Uint8Array
  ): Uint8Array => {
    fillMessageHashScratch(tweakValue);
    return withPrivateKey<Uint8Array>(privateKey, () => {
      if (
        secp256k1Wasm.privkeyTweakAdd(
          contextPtr,
          privateKeyPtr,
          messageHashScratch
        ) !== 1
      ) {
        throw new Error('Private key is invalid or adding failed.');
      }
      return secp256k1Wasm
        .readHeapU8(privateKeyPtr, ByteLength.privateKey)
        .slice();
    });
  };

  const mulTweakPrivateKey = (
    privateKey: Uint8Array,
    tweakValue: Uint8Array
  ): Uint8Array => {
    fillMessageHashScratch(tweakValue);
    return withPrivateKey<Uint8Array>(privateKey, () => {
      if (
        secp256k1Wasm.privkeyTweakMul(
          contextPtr,
          privateKeyPtr,
          messageHashScratch
        ) !== 1
      ) {
        throw new Error('Private key is invalid or multiplying failed.');
      }
      return secp256k1Wasm
        .readHeapU8(privateKeyPtr, ByteLength.privateKey)
        .slice();
    });
  };

  const addTweakPublicKey = (compressed: boolean) => (
    publicKey: Uint8Array,
    tweakValue: Uint8Array
  ) => {
    if (!parsePublicKey(publicKey)) {
      throw new Error('Failed to parse public key.');
    }
    fillMessageHashScratch(tweakValue);
    if (
      secp256k1Wasm.pubkeyTweakAdd(
        contextPtr,
        internalPublicKeyPtr,
        messageHashScratch
      ) !== 1
    ) {
      throw new Error('Adding failed');
    }
    return getSerializedPublicKey(compressed);
  };

  const mulTweakPublicKey = (compressed: boolean) => (
    publicKey: Uint8Array,
    tweakValue: Uint8Array
  ) => {
    if (!parsePublicKey(publicKey)) {
      throw new Error('Failed to parse public key.');
    }
    fillMessageHashScratch(tweakValue);
    if (
      secp256k1Wasm.pubkeyTweakMul(
        contextPtr,
        internalPublicKeyPtr,
        messageHashScratch
      ) !== 1
    ) {
      throw new Error('Multiplying failed');
    }
    return getSerializedPublicKey(compressed);
  };

  /**
   * The value of this precaution is debatable, especially in the context of
   * javascript and WebAssembly.
   *
   * In the secp256k1 C library, context randomization is an additional layer of
   * security from side-channel attacks which attempt to extract private key
   * information by analyzing things like a CPU's emitted radio frequencies or
   * power usage.
   *
   * In this library, these attacks seem even less likely, since the "platform"
   * on which this code will be executed (e.g. V8) is likely to obscure any
   * such signals.
   *
   * Still, out of an abundance of caution (and because no one has produced a
   * definitive proof indicating that this is not helpful), this library exposes
   * the ability to randomize the context like the C library. Depending on the
   * intended application, consumers can decide whether or not to randomize.
   */
  if (randomSeed !== undefined) {
    const randomSeedPtr = messageHashScratch;
    secp256k1Wasm.heapU8.set(randomSeed, randomSeedPtr);
    secp256k1Wasm.contextRandomize(contextPtr, randomSeedPtr);
    zeroOutPtr(randomSeedPtr, ByteLength.randomSeed);
  }

  return {
    addTweakPrivateKey,
    addTweakPublicKeyCompressed: addTweakPublicKey(true),
    addTweakPublicKeyUncompressed: addTweakPublicKey(false),
    compressPublicKey: convertPublicKey(true),
    derivePublicKeyCompressed: derivePublicKey(true),
    derivePublicKeyUncompressed: derivePublicKey(false),
    malleateSignatureCompact: modifySignature(false, false),
    malleateSignatureDER: modifySignature(true, false),
    mulTweakPrivateKey,
    mulTweakPublicKeyCompressed: mulTweakPublicKey(true),
    mulTweakPublicKeyUncompressed: mulTweakPublicKey(false),
    normalizeSignatureCompact: modifySignature(false, true),
    normalizeSignatureDER: modifySignature(true, true),
    recoverPublicKeyCompressed: recoverPublicKey(true),
    recoverPublicKeyUncompressed: recoverPublicKey(false),
    signMessageHashCompact: signMessageHash(false),
    signMessageHashDER: signMessageHash(true),
    signMessageHashRecoverableCompact: signMessageHashRecoverable,
    signMessageHashSchnorr: signMessageHashSchnorr(),
    signatureCompactToDER: convertSignature(false),
    signatureDERToCompact: convertSignature(true),
    uncompressPublicKey: convertPublicKey(false),
    validatePrivateKey: privateKey =>
      withPrivateKey<boolean>(
        privateKey,
        () => secp256k1Wasm.seckeyVerify(contextPtr, privateKeyPtr) === 1
      ),
    verifySignatureCompact: verifySignature(false, true),
    verifySignatureCompactLowS: verifySignature(false, false),
    verifySignatureDER: verifySignature(true, true),
    verifySignatureDERLowS: verifySignature(true, false),
    verifySignatureSchnorr: verifySignatureSchnorr()
  };
  // tslint:enable:no-expression-statement no-if-statement
};

/**
 * This method is like `instantiateSecp256k1`, but requires the consumer to
 * `Window.fetch` or `fs.readFile` the `secp256k1.wasm` binary and provide it to
 * this method as `webassemblyBytes`. This skips a base64 decoding of an
 * embedded binary.
 *
 * ### Randomizing the Context with `randomSeed`
 * This method also accepts an optional, 32-byte `randomSeed`, which is passed
 * to the `contextRandomize` method in the underlying WebAssembly.
 *
 * The value of this precaution is debatable, especially in the context of
 * javascript and WebAssembly.
 *
 * In the secp256k1 C library, context randomization is an additional layer of
 * security from side-channel attacks which attempt to extract private key
 * information by analyzing things like a CPU's emitted radio frequencies or
 * power usage.
 *
 * In this library, these attacks seem even less likely, since the "platform"
 * on which this code will be executed (e.g. V8) is likely to obscure any
 * such signals.
 *
 * Still, out of an abundance of caution (and because no one has produced a
 * definitive proof indicating that this is not helpful), this library exposes
 * the ability to randomize the context like the C library. Depending on the
 * intended application, consumers can decide whether or not to randomize.
 *
 * @param webassemblyBytes an ArrayBuffer containing the bytes from bitcoin-ts'
 * `secp256k1.wasm` binary. Providing this buffer manually may be faster than
 * the internal base64 decode which happens in `instantiateSecp256k1`.
 * @param randomSeed a 32-byte random seed used to randomize the secp256k1
 * context after creation. See above for details.
 */
export const instantiateSecp256k1Bytes = async (
  webassemblyBytes: ArrayBuffer,
  randomSeed?: Uint8Array
): Promise<Secp256k1> =>
  wrapSecp256k1Wasm(
    await instantiateSecp256k1WasmBytes(webassemblyBytes),
    randomSeed
  );

/**
 * Create and wrap a Secp256k1 WebAssembly instance to expose a set of
 * purely-functional Secp256k1 methods. For slightly faster initialization, use
 * `instantiateSecp256k1Bytes`.
 *
 * TODO: cache resulting instance to return in all future calls
 *
 * @param randomSeed a 32-byte random seed used to randomize the secp256k1
 * context after creation. See the description in `instantiateSecp256k1Bytes`
 * for details.
 */
export const instantiateSecp256k1 = async (
  randomSeed?: Uint8Array
): Promise<Secp256k1> =>
  wrapSecp256k1Wasm(await instantiateSecp256k1Wasm(), randomSeed);<|MERGE_RESOLUTION|>--- conflicted
+++ resolved
@@ -8,396 +8,7 @@
 
 import { RecoverableSignature, RecoveryId, Secp256k1 } from './secp256k1-types';
 
-<<<<<<< HEAD
 export { RecoverableSignature, RecoveryId, Secp256k1 };
-=======
-export interface RecoverableSignature {
-  recoveryId: RecoveryId; // tslint:disable-line:readonly-keyword
-  signature: Uint8Array; // tslint:disable-line:readonly-keyword
-}
-
-/**
- * An object which exposes a set of purely-functional Secp256k1 methods.
- *
- * Under the hood, this object uses a [[Secp256k1Wasm]] instance to provide it's
- * functionality. Because WebAssembly modules are dynamically-instantiated at
- * runtime, this object must be created and awaited from `instantiateSecp256k1`
- * or `instantiateSecp256k1Bytes`.
- *
- * **These methods do not check the length of provided parameters. Calling them
- * with improperly-sized parameters will likely cause incorrect behavior or
- * runtime errors.**
- *
- * ## Example
- *
- * ```typescript
- * import { instantiateSecp256k1 } from 'bitcoin-ts';
- * import { msgHash, pubkey, sig } from './somewhere';
- *
- * (async () => {
- *   const secp256k1 = await instantiateSecp256k1();
- *   secp256k1.verifySignatureDERLowS(sig, pubkey, msgHash)
- *     ? console.log('🚀 Signature valid')
- *     : console.log('❌ Signature invalid');
- * })();
- * ```
- */
-export interface Secp256k1 {
-  /**
-   * Add `tweakValue` to the `privateKey`
-   *
-   * Throws if the private key is invalid or if the addition failed.
-   *
-   * @param privateKey a valid secp256k1 private key
-   * @param tweakValue 256 bit value to tweak by (BE)
-   */
-  readonly addTweakPrivateKey: (
-    privateKey: Uint8Array,
-    tweakValue: Uint8Array
-  ) => Uint8Array;
-
-  /**
-   * Tweak a `publicKey` by adding `tweakValue` times the generator to it.
-   *
-   * Throws if the provided public key could not be parsed, is not valid or if
-   * the addition failed.
-   *
-   * The returned public key will be in compressed format.
-   *
-   * @param publicKey a public key.
-   * @param tweakValue 256 bit value to tweak by (BE)
-   */
-  readonly addTweakPublicKeyCompressed: (
-    publicKey: Uint8Array,
-    tweakValue: Uint8Array
-  ) => Uint8Array;
-
-  /**
-   * Tweak a `publicKey` by adding `tweakValue` times the generator to it.
-   *
-   * Throws if the provided public key could not be parsed, is not valid or if
-   * the addition failed.
-   *
-   * The returned public key will be in uncompressed format.
-   *
-   * @param publicKey a public key.
-   * @param tweakValue 256 bit value to tweak by (BE)
-   */
-  readonly addTweakPublicKeyUncompressed: (
-    publicKey: Uint8Array,
-    tweakValue: Uint8Array
-  ) => Uint8Array;
-
-  /**
-   * Compress a valid ECDSA public key. Returns a public key in compressed
-   * format (33 bytes, header byte 0x02 or 0x03).
-   *
-   * This function supports parsing compressed (33 bytes, header byte 0x02 or
-   * 0x03), uncompressed (65 bytes, header byte 0x04), or hybrid (65 bytes,
-   * header byte 0x06 or 0x07) format public keys.
-   *
-   * Throws if the provided public key could not be parsed or is not valid.
-   *
-   * @param privateKey a public key to compress
-   */
-  readonly compressPublicKey: (publicKey: Uint8Array) => Uint8Array;
-
-  /**
-   * Derive a compressed public key from a valid secp256k1 private key.
-   *
-   * Throws if the provided private key is too large (see `validatePrivateKey`).
-   *
-   * @param privateKey a valid secp256k1, 32-byte private key
-   */
-  readonly derivePublicKeyCompressed: (privateKey: Uint8Array) => Uint8Array;
-
-  /**
-   * Derive an uncompressed public key from a valid secp256k1 private key.
-   *
-   * Throws if the provided private key is too large (see `validatePrivateKey`).
-   *
-   * @param privateKey a valid secp256k1, 32-byte private key
-   */
-  readonly derivePublicKeyUncompressed: (privateKey: Uint8Array) => Uint8Array;
-
-  /**
-   * Malleate a compact-encoded ECDSA signature.
-   *
-   * This is done by negating the S value modulo the order of the curve,
-   * "flipping" the sign of the random point R which is not included in the
-   * signature.
-   *
-   * Throws if compact-signature parsing fails.
-   *
-   * @param signature a compact-encoded ECDSA signature to malleate, max 72
-   * bytes
-   */
-  readonly malleateSignatureCompact: (signature: Uint8Array) => Uint8Array;
-
-  /**
-   * Malleate a DER-encoded ECDSA signature.
-   *
-   * This is done by negating the S value modulo the order of the curve,
-   * "flipping" the sign of the random point R which is not included in the
-   * signature.
-   *
-   * Throws if DER-signature parsing fails.
-   *
-   * @param signature a DER-encoded ECDSA signature to malleate, max 72 bytes
-   */
-  readonly malleateSignatureDER: (signature: Uint8Array) => Uint8Array;
-
-  /**
-   * Tweak a `privateKey` by multiplying `tweakValue` to it
-   *
-   * @param privateKey a valid secp256k1 private key
-   * @param tweakValue 256 bit value to tweak by (BE)
-   *
-   */
-  readonly mulTweakPrivateKey: (
-    privateKey: Uint8Array,
-    tweakValue: Uint8Array
-  ) => Uint8Array;
-
-  /**
-   * Tweak a `publicKey` by multiplying `tweakValue` to it.
-   *
-   * Throws if the provided public key could not be parsed, is not valid or if
-   * the multiplication failed.
-   * The returned public key will be in compressed format.
-   *
-   * @param publicKey a public key.
-   * @param tweakValue 256 bit value to tweak by (BE)
-   */
-  readonly mulTweakPublicKeyCompressed: (
-    publicKey: Uint8Array,
-    tweakValue: Uint8Array
-  ) => Uint8Array;
-
-  /**
-   * Tweak a `publicKey` by multiplying `tweakValue` to it.
-   *
-   * Throws if the provided public key could not be parsed, is not valid or if
-   * the multiplication failed.
-   * The returned public key will be in uncompressed format.
-   *
-   * @param publicKey a public key.
-   * @param tweakValue 256 bit value to tweak by (BE)
-   */
-
-  readonly mulTweakPublicKeyUncompressed: (
-    publicKey: Uint8Array,
-    tweakValue: Uint8Array
-  ) => Uint8Array;
-
-  /**
-   * Normalize a compact-encoded ECDSA signature to lower-S form.
-   *
-   * Throws if compact-signature parsing fails.
-   *
-   * @param signature a compact-encoded ECDSA signature to normalize to lower-S
-   * form, max 72 bytes
-   */
-  readonly normalizeSignatureCompact: (signature: Uint8Array) => Uint8Array;
-
-  /**
-   * Normalize a DER-encoded ECDSA signature to lower-S form.
-   *
-   * Throws if DER-signature parsing fails.
-   *
-   * @param signature a DER-encoded ECDSA signature to normalize to lower-S
-   * form, max 72 bytes
-   */
-  readonly normalizeSignatureDER: (signature: Uint8Array) => Uint8Array;
-
-  /**
-   * Compute a compressed public key from a valid signature, recovery number,
-   * and the `messageHash` used to generate them.
-   *
-   * Throws if the provided arguments are mismatched.
-   *
-   * @param signature an ECDSA signature in compact format.
-   * @param recovery the recovery number.
-   * @param messageHash the hash used to generate the signature and recovery
-   * number
-   */
-  readonly recoverPublicKeyCompressed: (
-    signature: Uint8Array,
-    recoveryId: RecoveryId,
-    messageHash: Uint8Array
-  ) => Uint8Array;
-
-  /**
-   * Compute an uncompressed public key from a valid signature, recovery
-   * number, and the `messageHash` used to generate them.
-   *
-   * Throws if the provided arguments are mismatched.
-   *
-   * @param signature an ECDSA signature in compact format.
-   * @param recovery the recovery number.
-   * @param messageHash the hash used to generate the signature and recovery
-   * number
-   */
-  readonly recoverPublicKeyUncompressed: (
-    signature: Uint8Array,
-    recoveryId: RecoveryId,
-    messageHash: Uint8Array
-  ) => Uint8Array;
-
-  /**
-   * Convert a compact-encoded ECDSA signature to DER encoding.
-   *
-   * Throws if parsing of compact-encoded signature fails.
-   *
-   * @param signature a compact-encoded ECDSA signature to convert
-   */
-  readonly signatureCompactToDER: (signature: Uint8Array) => Uint8Array;
-
-  /**
-   * Convert a DER-encoded ECDSA signature to compact encoding.
-   *
-   * Throws if parsing of DER-encoded signature fails.
-   *
-   * @param signature a DER-encoded ECDSA signature to convert
-   */
-  readonly signatureDERToCompact: (signature: Uint8Array) => Uint8Array;
-
-  /**
-   * Create an ECDSA signature in compact format. The created signature is
-   * always in lower-S form and follows RFC 6979.
-   *
-   * Throws if the provided private key is too large (see `validatePrivateKey`).
-   *
-   * @param privateKey a valid secp256k1 private key
-   * @param messageHash the 32-byte message hash to be signed
-   */
-  readonly signMessageHashCompact: (
-    privateKey: Uint8Array,
-    messageHash: Uint8Array
-  ) => Uint8Array;
-
-  /**
-   * Create an ECDSA signature in DER format. The created signature is always in
-   * lower-S form and follows RFC 6979.
-   *
-   * Throws if the provided private key is too large (see `validatePrivateKey`).
-   *
-   * @param privateKey a valid secp256k1, 32-byte private key
-   * @param messageHash the 32-byte message hash to be signed
-   */
-  readonly signMessageHashDER: (
-    privateKey: Uint8Array,
-    messageHash: Uint8Array
-  ) => Uint8Array;
-
-  /**
-   * Create an ECDSA signature in compact format. The created signature is
-   * always in lower-S form and follows RFC 6979.
-   *
-   * Also returns a recovery number for use in the `recoverPublicKey*`
-   * functions
-   *
-   * Throws if the provided private key is too large (see `validatePrivateKey`).
-   *
-   * @param privateKey a valid secp256k1, 32-byte private key
-   * @param messageHash the 32-byte message hash to be signed
-   */
-  readonly signMessageHashRecoverableCompact: (
-    privateKey: Uint8Array,
-    messageHash: Uint8Array
-  ) => RecoverableSignature;
-
-  /**
-   * Uncompress a valid ECDSA public key. Returns a public key in uncompressed
-   * format (65 bytes, header byte 0x04).
-   *
-   * This function supports parsing compressed (33 bytes, header byte 0x02 or
-   * 0x03), uncompressed (65 bytes, header byte 0x04), or hybrid (65 bytes,
-   * header byte 0x06 or 0x07) format public keys.
-   *
-   * Throws if the provided public key could not be parsed or is not valid.
-   *
-   * @param publicKey a public key to uncompress
-   */
-  readonly uncompressPublicKey: (publicKey: Uint8Array) => Uint8Array;
-
-  /**
-   * Verify that a private key is valid for secp256k1. Note, this library
-   * requires all public keys to be provided as 32-byte Uint8Arrays (an array
-   * length of 32).
-   *
-   * Nearly every 256-bit number is a valid secp256k1 private key. Specifically,
-   * any 256-bit number from `0x1` to `0xFFFF FFFF FFFF FFFF FFFF FFFF FFFF FFFE
-   * BAAE DCE6 AF48 A03B BFD2 5E8C D036 4140` is a valid private key. This
-   * range is part of the definition of the secp256k1 elliptic curve parameters.
-   *
-   * This method returns true if the private key is valid or false if it isn't.
-   *
-   * @param privateKey a 32-byte private key to validate
-   */
-  readonly validatePrivateKey: (privateKey: Uint8Array) => boolean;
-
-  /**
-   * Normalize a signature to lower-S form, then `verifySignatureCompactLowS`.
-   *
-   * @param signature a compact-encoded ECDSA signature to verify, max 72 bytes
-   * @param publicKey a public key, in either compressed (33-byte) or
-   * uncompressed (65-byte) format
-   * @param messageHash the 32-byte message hash signed by the signature
-   */
-  readonly verifySignatureCompact: (
-    signature: Uint8Array,
-    publicKey: Uint8Array,
-    messageHash: Uint8Array
-  ) => boolean;
-
-  /**
-   * Verify a compact-encoded ECDSA `signature` using the provided `publicKey`
-   * and `messageHash`. This method also returns false if the signature is not
-   * in normalized lower-S form.
-   *
-   * @param signature a compact-encoded ECDSA signature to verify, max 72 bytes
-   * @param publicKey a public key, in either compressed (33-byte) or
-   * uncompressed (65-byte) format
-   * @param messageHash the 32-byte message hash signed by the signature
-   */
-  readonly verifySignatureCompactLowS: (
-    signature: Uint8Array,
-    publicKey: Uint8Array,
-    messageHash: Uint8Array
-  ) => boolean;
-
-  /**
-   * Normalize a signature to lower-S form, then `verifySignatureDERLowS`.
-   *
-   * @param signature a DER-encoded ECDSA signature to verify, max 72 bytes
-   * @param publicKey a public key, in either compressed (33-byte) or
-   * uncompressed (65-byte) format
-   * @param messageHash the 32-byte message hash signed by the signature
-   */
-  readonly verifySignatureDER: (
-    signature: Uint8Array,
-    publicKey: Uint8Array,
-    messageHash: Uint8Array
-  ) => boolean;
-
-  /**
-   * Verify a DER-encoded ECDSA `signature` using the provided `publicKey` and
-   * `messageHash`. This method also returns false if the signature is not in
-   * normalized lower-S form.
-   *
-   * @param signature a DER-encoded ECDSA signature to verify, max 72 bytes
-   * @param publicKey a public key, in either compressed (33-byte) or
-   * uncompressed (65-byte) format
-   * @param messageHash the 32-byte message hash signed by the signature
-   */
-  readonly verifySignatureDERLowS: (
-    signature: Uint8Array,
-    publicKey: Uint8Array,
-    messageHash: Uint8Array
-  ) => boolean;
-}
->>>>>>> cd8f44d6
 
 const enum ByteLength {
   compactSig = 64,
@@ -732,19 +343,10 @@
     signature: Uint8Array,
     publicKey: Uint8Array,
     messageHash: Uint8Array
-<<<<<<< HEAD
   ) =>
-    parsePublicKey(publicKey)
-      ? parseAndNormalizeSignature(signature, DER, normalize)
-        ? verifyMessage(messageHash)
-        : false
-      : false;
-=======
-  ) => boolean) => (signature, publicKey, messageHash) =>
     parsePublicKey(publicKey) &&
     parseAndNormalizeSignature(signature, DER, normalize) &&
     verifyMessage(messageHash);
->>>>>>> cd8f44d6
 
   const verifyMessageSchnorr = (
     messageHash: Uint8Array,
